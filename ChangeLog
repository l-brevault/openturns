= New Features =

<<<<<<< HEAD
== 1.19 release (in-progress) == #release-1.19

=== Library ===

==== Major changes ====

==== New classes ====

==== API changes ====
 * Removed deprecated Hanning alias
 * Removed deprecated AdaptiveDirectionalSampling alias
 * Removed deprecated VisualTest::DrawCobWeb method
 * Removed deprecated shims module
 * Removed deprecated TBB.SetNumberOfThreads/GetNumberOfThreads
 * Removed deprecated MultiFORM.setMaximumNumberOfDesignPoints/getMaximumNumberOfDesignPoints
 * Removed deprecated SubsetSampling.getNumberOfSteps

=== Documentation ===

=== Python module ===

=== Miscellaneous ===

=== Bug fixes ===


== 1.18rc1 release (2021-10-18) == #release-1.18rc1
=======
== 1.18 release (2021-11-10) == #release-1.18
>>>>>>> 421b2b1f

=== Library ===

==== Major changes ====

==== New classes ====
 * DistanceToDomainFunction

==== API changes ====
 * Removed deprecated MultiStart::setStartingPoints/getStartingPoints
 * Removed deprecated KarhunenLoeveResult::getEigenValues
 * Removed deprecated coupling_tools.execute is_shell/workdir/shell_exe/check_exit_code arguments
 * RandomVector::get/setParameter and getParameterDescription available to PythonRandomVector
 * Implemented CovarianceModel::computeCrossCovariance
 * Deprecated Hanning in favor of Hann
 * Deprecated AdaptiveDirectionalSampling in favor of AdaptiveDirectionalStratification
 * Deprecated VisualTest::DrawCobWeb in favor of DrawParallelCoordinates
 * IndicatorFunction constructor takes a Domain as input
 * Intervals and DomainUnions get new method computeDistanceToDomain(Point or Sample)
 * Renamed some ResourceMap keys: cache-max-size>Cache-MaxSize, parallel-threads>TBB-ThreadsNumber
 * Deprecated TBB.SetNumberOfThreads/GetNumberOfThreads
 * Deprecated MultiFORM.setMaximumNumberOfDesignPoints/getMaximumNumberOfDesignPoints
 * Deprecated SubsetSampling.getNumberOfSteps
 * Normal and Student distributions: no need to specify the R parameter if it is the identity matrix
 * KrigingResult::getConditionalMean and getConditionalMarginalVariance yield Samples instead of Points when applied to Samples
 * Deprecated shims module

=== Documentation ===

=== Python module ===

=== Miscellaneous ===

=== Bug fixes ===
 * #1840 (HMatrixFactory leaks)
 * #1842 (libOT.so.0.0.0 doesn't have a SONAME)
 * #1843 (Ali-Mikhail-Haq copula parameter value)
 * #1844 (MaximumDistribution::computePDF is wrong when all the marginals are equal and independent)
 * #1845 (MemoizeFunction does not propagate to finite difference gradient&hessian)
 * #1847 (ParametricFunction require unnecessary function evaluations)
 * #1854 (Sample indexing does not work on np.int64 type)
 * #1856 (Speed up Normal computeSurvivalFunction)
 * #1857 (ProductCovarianceModel fails when constructed with DiracCovarianceModel)
 * #1858 (Normal::computeCDF(sample) crash for large dimensions)
 * #1861 (Still some instabilities in Kriging with ot.StationaryFunctionalCovarianceModel)
 * #1864 (FORM - IMPORTANCE FACTOR)
 * #1868 (Not compatible with hmat-oss-1.7.1: no member named 'compressionMethod' in 'hmat_settings_t')
 * #1870 (TruncatedDistribution fails to compute quantiles)
 * #1874 (ProcessSample.getSampleAtVertex() may be useful as a public method)
 * #1877 (How to model singular multivariate distributions?)
 * #1878 (Rename Hanning filtering window)
 * #1879 (Adaptive Directional Sampling Algorithm: the drawProbabilityConvergence graph may be wrong)
 * #1880 (Adaptive Directional Sampling: some enhancements proposed)
 * #1882 (Is Distribution::getLinearCorrelation useful ?)
 * #1883 (Strange behavior of FORM ?)
 * #1884 (setDesign can lead to wrong Sobol' indices)
 * #1891 (Correlation of Halton sequence at high dimensions)
 * #1911 (DirectionalSampling freezes python if not correctly initialized)
 * #1912 (splitter: missing doc)
 * #1915 (computePDFGradient(const Sample &) should rely on computePDFGradient(const Point &) in DistributionImplementation)
 * #1918 (PythonDistribution does not allow to overload the isDiscrete() method)


== 1.17 release (2021-05-12) == #release-1.17

=== Library ===

==== Major changes ====

==== New classes ====
 * VertexValuePointToFieldFunction
 * KarhunenLoeveReduction
 * KarhunenLoeveValidation
 * IsotropicCovarianceModel
 * KroneckerCovarianceModel
 * VonMisesFactory
 * KFoldSplitter, LeaveOneOutSplitter

==== API changes ====
 * Removed deprecated Pairs alias
 * Removed deprecated SORMResult::getEventProbabilityHohenBichler/getGeneralisedReliabilityIndexHohenBichler
 * Removed deprecated OptimizationResult::getLagrangeMultipliers, OptimizationAlgorithm::computeLagrangeMultipliers
 * Removed deprecated FittingTest::Kolmogorov, FittingTest::BestModelKolmogorov (DistributionFactory argument only)
 * Deprecated Sample::computeStandardDeviationPerComponent, use computeStandardDeviation
 * Deprecated KarhunenLoeveResult::getEigenValues, use getEigenvalues
 * Removed StationaryCovarianceModel
 * CovarianceModel.computeAsScalar allows scalars
 * Swapped SimulatedAnnealingLHS constructor SpaceFilling/TemperatureProfile arguments
 * Added EfficientGlobalOptimization::getKrigingResult, gets the updated version of the KrigingResult passed to the constructor
 * Deprecated MultiStart::setStartingPoints/getStartingPoints, use MultiStart::setStartingSample/getStartingSample instead
 * MultiStart::setStartingPoint/getStartingPoint throws (previously did nothing)

=== Documentation ===
 * Fixed example and plot of Kolmogorov statistics.
 * Added a new example showing how to combine RandomWalkMetropolisHastings and PythonDistribution

=== Python module ===
 * Serialize Python wrapper objects using dill (PythonDistribution, PythonFunction ...)

=== Miscellaneous ===

=== Bug fixes ===
 * #1010 (The doc for ExpectationSimulationAlgorithm is confusing)
 * #1052 (The Dirichlet and Normal distributions only have 1D graphics in the doc)
 * #1224 (The examples in the doc of the DomainEvent class are unclear)
 * #1229 (Better encapsulation of optional 3rd-party headers)
 * #1240 (There is no theory documentation for ExpectationSimulationAlgorithm)
 * #1257 (Cannot create a SimulatedAnnealingLHS without specifying the temperature profile)
 * #1287 (The constructors of KernelSmoothing have no doc)
 * #1418 (The Contour example does not present the second constructor)
 * #1425 (There is no method to create a train / test pair)
 * #1431 (The figure for LHSExperiment is not accurate)
 * #1459 (There is no example which shows how to set a column of a Sample)
 * #1497 (There is no example to create a multivariate Normal distribution)
 * #1506 (The Brent class has no example)
 * #1570 (Wrong formula for MauntzKucherenkoSensitivityAlgorithm)
 * #1650 (There is no example of a parametric StationaryFunctionalCovarianceModel)
 * #1656 (The help page of ExpectationSimulationAlgorithm is unclear)
 * #1661 (XMLH5StorageManager does not store IndicesCollection into HDF5 files)
 * #1662 (Operator() of a CovarianceModel with multidimensional output should yield object of type SquareMatrix)
 * #1680 (QuadraticBasisFactory multiplies cross products by 2)
 * #1710 (Misleading y labels in VisualTest.DrawPairsMarginals())
 * #1713 (The doc of the ResourceMap does not match the content of the ResourceMap)
 * #1714 (The log-PDF of the Pareto is wrong)
 * #1721 (The `draw` method of `SobolSimulationAlgorithm` does not reuse the descriptions)
 * #1723 (There is no interesting example of the ExprTk feature of SymbolicFunction)
 * #1725 (The BetaFactory help page has wrong equations)
 * #1729 (LinearModelAnalysis sometimes fail)
 * #1731 (The Extreme value example may be improved)
 * #1737 (Low rank tensor doc issues)
 * #1742 (The example which shows how to set the figure size is wrong.)
 * #1751 (DrawCorrelationCoefficients has a wrong Text height)
 * #1752 (Error while estimating the reduced log-likelihood when using a StationaryFunctionalCovarianceModel)
 * #1758 (The LinearModelStepwiseAlgorithm has no example)
 * #1759 (Kriging model with StationaryFunctionalCovarianceModel might provide bad results)
 * #1768 (Bug in ExponentiallyDampedCosineModel & SphericalModel)
 * #1771 (GridLayout hides the titles in the graph)
 * #1772 (MinimumVolumeClassifier cannot draw 1D samples)
 * #1774 (ExponentialModel::partialGradient is wrong)
 * #1775 (ExponentialModel does not account correlation with Covariance ctor)
 * #1776 (Typo in the Branin use case implementation)
 * #1781 (The link_to_an_external_code example has small bugs)
 * #1784 (The drawPDF method of Histogram sometimes fail)
 * #1787 (CovarianceMatrix from SymmetricMatrix raises InvalidArgumentException)
 * #1790 (LinearModelResult.getFormula() method is not updated by Stepwise regression)
 * #1794 (Some doc examples seem to behave with new infrastructure)
 * #1796 (VonMisesFactory is missing)
 * #1803 (The API example of Experiment has a format issue)
 * #1805 (Brent's implementation has a stability issue)
 * #1807 (Beta::computeCharacteristicFunction is wrong if the lower bound is not zero)
 * #1815 (1.16 fails with dlib-cpp-19.22)
 * #1818 (Problem with wilksNumber)
 * #1820 (Incoherent results in LinearModelAnalysis)
 * #1835 (RegularizedIncompleteBeta returns nan)
 * #1836 (Hypergeometric results differ without boost)
 * #1837 (Poor performance when using pickle on OT objects)


== 1.16 release (2020-11-16) == #release-1.16

=== Library ===

==== Major changes ====
 * Drop normalization in KrigingAlgorithm
 * Drop normalization & transformation handling in GeneralLinearModelAlgorithm
 * XML/H5 storage (hdf5 library)
 * C++11 requirement

==== New classes ====
 * BlockIndependentDistribution
 * FejerAlgorithm
 * GridLayout
 * MinimumVolumeClassifier
 * StationaryFunctionalCovarianceModel
 * XMLH5StorageManager

==== API changes ====
 * Removed deprecated Weibull, WeibullFactory, WeibullMuSigma classes
 * Removed deprecated GumbelAB class
 * Removed deprecated Event class
 * Removed deprecated EnumerateFunction constructors
 * Removed various deprecated distribution accessors
 * Deprecated Pairs class, see VisualTest.DrawPairs
 * Deprecated SORMResult::getEventProbabilityHohenBichler, use SORMResult::getEventProbabilityHohenbichler instead
 * Deprecated SORMResult::getGeneralisedReliabilityIndexHohenBichler, use SORMResult::getGeneralisedReliabilityIndexHohenbichler instead
 * Renamed SobolSequence::MaximumNumberOfDimension as SobolSequence::MaximumDimension
 * Added VisualTest::DrawLinearModel(linearModelResult), useful if the test is performed on the training samples
 * Added VisualTest::DrawLinearModelResidual(linearModelResult), useful if the test is performed on the training samples
 * Deprecated OptimizationResult::getLagrangeMultipliers
 * Moved OptimizationAlgorithm::computeLagrangeMultipliers to OptimizationResult
 * Added AIC & BestModelAIC static methods in FittingTest
 * Added AICC & BestModelAICC static methods in FittingTest
 * Moved BuildDistribution from FunctionalChaosAlgorithm to MetaModelAlgorithm
 * Added Drawable::BuildRainbowPalette(size)
 * Added Drawable::BuildTableauPalette(size), which is now the default palette.
 * Added Drawable::ConvertFromRGBIntoHSV
 * Added FittingTest::Lilliefors, BestModelLilliefors
 * Deprecated FittingTest::BestModelKolmogorov(Sample, DistributionFactoryCollection, TestResult), use BestModelLilliefors
 * Deprecated FittingTest::Kolmogorov(Sample, DistributionFactory, TestResult, level), use Lilliefors
 * MetamodelValidation: now computePredictivityFactor returns Point, drawValidation return GridLayout
 * Deprecated coupling_tools.execute is_shell/workdir/shell_exe/check_exit_code arguments

=== Documentation ===
 * Sphinx-gallery used to render examples

==== API documentation ====
 * Clarified SobolIndicesExperiment page, notations now consistent with SobolIndicesAlgorithm page
 * Clarified SobolIndicesAlgorithm and (Saltellli|Martinez|MauntzKucherenko|Jansen)SensitivityAlgorithm pages, corrected formulas
 * Documented how to turn warnings off or write them on a file

=== Python module ===
 * Renamed Viewer *_kwargs arguments to *_kw (matplotlib convention)
 * Add ProcessSample Field accessors

=== Miscellaneous ===
 * Do not compute Lagrange multipliers by default during an optimization
 * Add ResourceMap::FindKeys
 * Allow computeLogPDF methods to output values lower than SpecFunc::LogMinScalar

=== Bug fixes ===
 * #1001 (Add method SobolSimulationResult::draw)
 * #1259 (The diagonal of a scatter plot matrix should have the histograms)
 * #1267 (Some CSV files cannot be imported)
 * #1377 (The `setKnownParameter` method is not compatible with `buildEstimator`)
 * #1407 (GeneralLinearModelAlgorithm mishandles user-specified scale parameter when normalize is True)
 * #1415 (The BuildDistribution static method should not use the KS-test)
 * #1421 (UserDefinedStationaryCovarianceModel doc suggests input dimension can be >1)
 * #1436 (The style of the curves is unpleasing to my eyes)
 * #1447 (Highly inaccurate result in reliability model when using subset of RandomVector)
 * #1465 (The Sample constructor based on a list and an integer should not exist)
 * #1470 (setNbModes is sometimes ignored)
 * #1474 (optimization defaults)
 * #1507 (Leak in Collection typemaps)
 * #1510 (ot.Ceres('LEVENBERG_MARQUARDT') and ot.Ceres('DOGLEG') do not handle bound constraints)
 * #1515 (KernelSmoothing build failure)
 * #1520 (The NLopt test is dubious)
 * #1521 (Basis of MonomialFunction)
 * #1529 (The error of the NonLinearLeastSquaresCalibration and GaussianNonLinearCalibration are different)
 * #1540 (SubsetSampling: incorrect event sample)
 * #1547 (Mesh does not check the simplices indices)
 * #1549 (Doc of evaluation operator of KrigingResult)
 * #1553 (Optimization algorithms ignore MaxEvaluationNumber parameter in SORM)
 * #1556 (WeibullMin::computePDFGradient yields the partial derivatives in the wrong order)
 * #1558 (Example estimate_multivariate_normal: FittingTest::BestModelBIC fails to compute the BIC)
 * #1564 (Set a Point makes ot crash)
 * #1567 (The API doc of SobolIndicesExperiment has a format issue)
 * #1573 (LinearModelAnalysis::drawQQPlot line is not the first bisector)
 * #1578 (Option to suppressing and/or save warnings?)
 * #1581 (LinearModelAlgorithm run() fails to parse Sample description)
 * #1586 (Documentation: description error in the API for the FittingTest_BestModelKolmogorov and FittingTest_BestModelChiSquaredclasses)
 * #1590 (The equation of the Fejer quadrature rule is triplicated)
 * #1592 (SubsetSampling returns an error if Pf=1)
 * #1594 (LinearLeastSquaresCalibration and CalibrationResult)
 * #1599 (FieldToPointConnection-BlockSize is missing)
 * #1603 (FieldToPointConnection generates an invalid exception)
 * #1605 (MaximumLikelihoodFactory cannot be used with FittingTest.Kolmogorov)
 * #1624 (The graphs_loglikelihood_contour example has a bug)
 * #1642 (Big white space at the beginning of examples)
 * #1643 (Problem in MaximumDistribution PDF)
 * #1647 (MCMC::computeLogLikelihood does not compute the log-likelihood)
 * #1651 (Cobyla freezes in 0T1.16rc1)
 * #1658 (TimeSeries accessor)
 * #1660 (Cannot extract continuous modes from KLResult when dimension>1)
 * #1668 (LevelSetMesher does not take into account the comparison operator)


== 1.15 release (2020-05-25) == #release-1.15

=== Library ===

==== Major changes ====
 * New EV solver for KarhunenLoeveP1Algorithm (Spectra), with sparse matrix and HMatrix support
 * Enable HMat AcaRandom compression method

==== New classes ====
 * Ipopt optimization solver

==== Documentation ====

==== API changes ====
 * Removed deprecated OptimizationAlgorithm::GetLeastSquaresAlgorithmNames
 * Removed deprecated GaussianNonLinearCalibration,NonLinearLeastSquaresCalibration::set,getAlgorithm
 * Removed deprecated MethodOfMomentsFactory::set,getOptimizationProblem
 * ResourceMap::Set* methods no longer add new keys, the new Add* methods must be used instead
 * Removed OPTpp
 * Renamed HistogramFactory::computeSilvermanBandwidth into HistogramFactory::computeBandwidth.

=== Python module ===
 * ProcessSample __getitem__ returns Sample instead of Field
 * Implement list indexing

=== Miscellaneous ===
 * Add Sample::getMarginal(Description)
 * Fixed TBB performance when used together with OpenBLAS

=== Bug fixes ===
 * #1124 (DistributionFactory::buildAsXXX methods not documented)
 * #1213 (The legend of the graphics in MetaModelValidation is wrong)
 * #1222 (There is no kriging example based on HMAT)
 * #1331 (FittingTest_BestModelBIC sometimes fail)
 * #1335 (The return of the unsafe ResourceMap)
 * #1337 (The rDiscrete function has no help page)
 * #1349 (Problem in the graph of Histogram)
 * #1351 (Text has a zero size)
 * #1354 (The doc of GeneralizedParetoFactory does not reflect the implementation)
 * #1371 (Memory leak in ot.TruncatedDistribution)
 * #1372 (wrap MultiStart::OptimizationResultCollection)
 * #1374 (The setKnownParameter of the factories are not documented enough)
 * #1376 (The View class has no example)
 * #1378 (Kriging-related covariance model weirdness)
 * #1383 (The ExprTk engine for SymbolicFunction does not document the "var" keyword)
 * #1384 (The ExprTk engine is not case-sensitive)
 * #1388 (Kolmogorov fails on a PythonDistribution)
 * #1390 (The doc for the `computeQuantile` method does not describe the optional `tail` argument)
 * #1393 (SobolSimulationAlgorithm should be simpler)
 * #1395 (Indexing Sample improvement)
 * #1403 (Python import otagrum throws an error)
 * #1404 (Bug in KrigingAlgorithm+hmat-oss)
 * #1405 (Most of the simulation algorithms for rare event fail on a coronavirus example)
 * #1416 (MethodOfMomentsFactory has no setOptimizationBounds method)
 * #1419 (BoundingVolumeHierarchy segaults/hangs)
 * #1423 (The computeSilvermanBandwidth of the HistogramFactory has no help)
 * #1432 (Expected improvement-based EfficientGlobalOptimization stopping criterion could be improved)
 * #1437 (OrderStatisticsMarginalChecker bound message)
 * #1438 (Normal distribution: computeComplementaryCDF)
 * #1443 (Not all distributions have a getRoughness() method)
 * #1448 (Memory consumption leads to crash)
 * #1449 (P1LagrangeInterpolation sometimes fails)
 * #1455 (GLM::setCovarianceModel could lead to unexpected behavior of parameter optimization in KrigingAlgorithm)
 * #1456 (truncation of distribution)
 * #1461 (ComparisonOperator().getImplementation().getClassName() segfault)
 * #1471 (The graphics of KarhunenLoeveQuadratureAlgorithm has no axes)
 * #1485 (The Normal().getRoughness() method is wrong)
 * #1495 (Wrong formula for Expected Improvement evaluation)

== 1.14 release (2019-11-13) == #release-1.14

=== Library ===

==== IMPORTANT: Distributions parametrization changes ====
 * New argument ordering in Frechet ctor: scale(beta), shape(alpha), location(gamma) (swapped alpha and beta)
 * New parametrization in Gumbel: scale(beta), position(gamma) (beta=1/alpha for first argument)
 * New parametrization in Beta: shape(alpha), shape(beta), location(a), location(b) (beta=t-r for second argument)
 * New parametrization in InverseGamma: rate(lambda), shape(k) (swapped arguments)
 * New parametrization in InverseNormal: location(mu), rate(lambda) (swapped arguments)
 * New parametrization in Laplace: mean(mu), rate(lambda) (swapped arguments)
 => One can use "import openturns.shims as ot" to maintain compatibility with older scripts

==== Major changes ====
 * New optimization solvers (Dlib, Bonmin for mixed integer optimization problems)
 * New distributions (SquaredNormal, WeibullMax, Pareto, DiscreteCompoundDistribution, MixedHistogramUserDefined)
 * New estimators (ParetoFactory, GeneralizedExtremeValueFactory, LeastSquaresDistributionFactory, PlackettCopulaFactory)
 * New copulas (JoeCopula, MarshallOlkinCopula, PlackettCopula)
 * Linear model learner (LinearModelStepwiseAlgorithm)
 * System events (IntersectionEvent, UnionEvent, SystemFORM, MultiFORM)

==== New classes ====
 * Dlib
 * SquaredNormal
 * NullHessian
 * GumbelLambdaGamma
 * LogNormalMuErrorFactor
 * WeibullMax
 * WeibullMaxFactory
 * WeibullMaxMuSigma
 * GeneralizedExtremeValueFactory
 * Pareto
 * LeastSquaresDistributionFactory
 * ParetoFactory
 * DiscreteCompoundDistribution
 * Bonmin
 * IntersectionEvent
 * UnionEvent
 * SystemFORM
 * MultiFORM
 * JoeCopula
 * MarginalEvaluation/Gradient/Hessian
 * MarshallOlkinCopula
 * LinearModelStepwiseAlgorithm
 * MixedHistogramUserDefined
 * PlackettCopula
 * PlackettCopulaFactory

==== API changes ====
 * FittingTest methods to return fitted distributions with factory as argument
 * Removed deprecated specific RandomVector constructors
 * Removed deprecated HypothesisTest::Smirnov
 * Removed deprecated FittingTest::TwoSamplesKolmogorov
 * Removed deprecated LinearModel, LinearModelFactory
 * Removed deprecated HypothesisTest::(Partial|Full)Regression
 * Removed deprecated OptimizationProblem(levelFunction, levelValue) ctor
 * Removed deprecated (Linear|Quadratic)(LeastSquares|Taylor)::getResponseSurface
 * Removed deprecated VisualTest::DrawEmpiricalCDF,DrawHistogram,DrawClouds
 * Moved dot to Point::dot
 * Deprecated Weibull in favor of WeibullMin
 * Deprecated WeibullMuSigma in favor of WeibullMinMuSigma
 * Deprecated WeibullFactory in favor of WeibullMinFactory, buildAsWeibull
 * Deprecated GumbelAB
 * Deprecated GaussianNonLinearCalibration,NonLinearLeastSquaresCalibration::set,getAlgorithm
 * Added getConditionalMarginalCovariance method to KrigingResult
 * Added getConditionalMarginalVariance method to KrigingResult
 * Deprecated OptimizationAlgorithm::GetLeastSquaresAlgorithmNames
 * Added linearity features to Function
 * Added 'removeKey' method to ResourceMap
 * Removed Copula class
 * Deprecated Event class, use ThresholdEvent/ProcessEvent/DomainEvent classes
 * Deprecated EnumerateFunction constructors
 * Added a minimum probability accessor to SubsetSampling
 * Added a UniVariateFunction interface to solvers and integration algorithms

=== Python module ===
 * Add Domain.__contains__ operator

=== Miscellaneous ===
 * Add GeneralizedPareto location parameter
 * Add getSobolGroupedTotalIndex method for FunctionalChaosSobolIndices for the indice of a group of variables

=== Bug fixes ===
 * #997 (Adding minimum volume set examples)
 * #1004 (The doc for SobolSimulationAlgorithm has issues)
 * #1006 (Text drawable does not handle size)
 * #1130 (Inconsistency in FittingTest)
 * #1160 (2-d GaussianProcess realization graph regression)
 * #1169 (Missing key in ResourceMap)
 * #1173 (There is no dot product example)
 * #1185 (Bug with Normal.computeMinimumLevelSet method)
 * #1190 (computeProbability clamped by Domain-SmallVolume)
 * #1197 (Doc error: TrendTransform)
 * #1198 (Doc error: ValueFunction)
 * #1202 (Sample::sort & Sample::sortAccordingToAComponent only return new Samples)
 * #1204 (sortAccordingToAComponent does not check its inputs arguments)
 * #1209 (LinearModelStepwiseAlgorithm from otlm does not exist in OT)
 * #1216 (The CalibrationResult doc does not match the code)
 * #1247 (KrigingAlgorithm could not compute amplitude analytically with ProductCovarianceModel )
 * #1264 (ProductCovarianceModel ignore active parameters of its 1d marginals)
 * #1282 (The dlib example fails)
 * #1283 (LogNormalFactory::buildMethodOfLeastSquares has no doc)
 * #1289 (The help page of PythonFunction has formatting issues)
 * #1303 (Rosenblatt transformation segfault)


== 1.13 release (2019-06-06) == #release-1.13

=== Library ===

==== Major changes ====
 * Added OPT++ solvers
 * Improved a lot the performace of all the Rosenblatt related computations
 * Added elementary calibration capabilities
 * Added CMinpack, Ceres Solver least-squares solvers

==== New classes ====
 * ParametricPointToFieldFunction
 * LinearModelResult, LinearModelAlgorithm, LinearModelAnalysis
 * OPTpp
 * NearestPointProblem, LeastSquaresProblem
 * CMinpack
 * Ceres
 * DiscreteMarkovChain
 * CalibrationAlgorithm, CalibrationResult, GaussianLinearCalibration, LinearLeastSquaresCalibration
 * NonLinearLeastSquaresCalibration, GaussianNonLinearCalibration
 * Hypergeometric

==== API changes ====
 * Removed deprecated FunctionalChaosRandomVector::getSobol* methods
 * Removed deprecated UserDefinedCovarianceModel constructor based on a Collection<CovarianceMatrix>
 * Removed deprecated FieldFunction,FieldToPointFunction::getSpatialDimension
 * Removed deprecated LinearModelRSquared, LinearModelAdjustedRSquared
 * Deprecated LinearModel, LinearModelFactory
 * Moved HypothesisTest::(Partial|Full)Regression to LinearModelTest
 * Deprecated OptimizationProblem(levelFunction, levelValue)
 * Deprecated (Linear|Quadratic)(LeastSquares|Taylor)::getResponseSurface
 * FittingTest::BestModelBIC returns the Distribution and the BIC value
 * Deprecated VisualTest::DrawEmpiricalCDF,DrawHistogram,DrawClouds
 * Add statistic attribute and accessor to the TestResult class
 * Deprecated Point::getDescription,setDescription

=== Python module ===

=== Miscellaneous ===
 * Changed bugtracker to GitHub issues (https://github.com/openturns/openturns/issues)
 * Dropped rot dependency

=== Bug fixes ===
 * #289 (Move the LinearModelFactory class from the Base namespace to the Uncertainty namespace)
 * #579 (There is no example of a typical "Central Tendency" study)
 * #839 (more optim solvers details)
 * #931 (The PostAnalyticalImportanceSampling and PostAnalyticalControlledImportanceSampling are too briefly documented)
 * #979 (Viewer does not handle BarPlot's fillStyle)
 * #977 (HypothesisTest::ChiSquared is bogus)
 * #980 (CorrelationAnalysis_SRC scales the coefficients so that they sum to 1)
 * #981 (HypothesisTest_{Full, Partial} regression should be moved to LinearModelTest)
 * #982 (LinearModelTest::LinearModelDurbinWatson with several factors)
 * #983 (Bogus Normal parameter distribution)
 * #989 (Fixed the documentation of BIC according to the code)
 * #995 (Pip does not recognize conda install of openturns)
 * #1000 (SaltelliSensitivityAlgorithm with LowDiscrepancyExperiment produces wrong results)
 * #1005 (The stopping criteria of SobolSimulationAlgorithm is weird)
 * #1024 (The unary operator is undefined for Normal distribution)
 * #1025 (Empty throw in PythonWrappingFunctions)
 * #1028 (Build fails with clang-60: token is not a valid binary operator in a preprocessor subexpression)
 * #1031 (The doc for LogNormal and LogNormalMuSigma is confusing )
 * #1035 (ProbabilitySimulationResult does not provide the distribution of the probability)
 * #1036 (Doc error for KrigingAlgorithm method getReducedLogLikelihoodFunction())
 * #1043 (The DrawSobolIndices doc is wrong)
 * #1045 (LowDiscrepancyExperiment/ComposedCopula correlation across blocks ?)
 * #1051 (The default value of computeSecondOrder in SobolIndicesExperiment should be False)
 * #1054 (Optimization algorithms ignore MaxEvaluationNumber parameter)
 * #1057 (FittingTest.BestModelBIC to return bic value)
 * #1058 (GEV problem)
 * #1064 (The summary of a FunctionalChaosSobolIndices fails with more than 14 dimensions)
 * #1071 (Event cannot be created from a RandomVector)
 * #1078 (KrigingAlgorithm documentation still references "inputTransformation")
 * #1080 (Brent, Secant, Bissection documentation)
 * #1085 (GPD documentation)
 * #1090 (PythonFunction can make OT crash)
 * #1092 (The parameterGradient of a ParametricFunction can loss accuracy)
 * #1099 (PythonDistribution does not work with ConditionalDistribution)
 * #1111 (Function::draw() does not take the scale parameter properly into account)
 * #1112 (Several bugs in Multinomial)
 * #1119 (The parameter description is not taken into account in CalibrationResult)
 * #1129 (Segmentation fault with RandomMixture)
 * #1139 (CopulaImplementation should derive from DistributionImplementation)
 * #1143 (The ResourceMap is not correctly formatted in help pages)
 * #1148 (Fails to find cminpack)
 * #1155 (The description of Points can be set, but get is empty)

== 1.12 release (2018-11-08) == #release-1.12

=== Library ===

==== Major changes ====
 * FieldFunction and co knows its input/output meshes before evaluation
 * SobolSequence has been extended from maximum dimension 40 to 1111
 * Parametrized statistical tests by first kind risk instead of 1-risk
 * FittingTest now compute a correct p-value in Kolmogorov tests even if the parameters are estimated from the tested sample
 * Completed documentation migration with process content

==== New classes ====
 * ProbabilitySimulationResult
 * ExpectationSimulationAlgorithm, ExpectationSimulationResult
 * ExtremeValueCopula
 * ChaospyDistribution
 * SobolSimulationAlgorithm, SobolSimulationResult
 * FractionalBrownianMotionModel

==== API changes ====
 * Removed deprecated MonteCarlo, ImportanceSampling, QuasiMonteCarlo, RandomizedQuasiMonteCarlo, RandomizedLHS classes
 * Removed deprecated Field::getDimension, getSpatialDimension, getSpatialMean, getTemporalMean methods
 * Remove deprecated Process::getDimension, getSpatialDimension methods
 * Removed deprecated CovarianceModel::getDimension, getSpatialDimension, getSpatialCorrelation, setSpatialCorrelation methods
 * Removed deprecated SpectralModel::getDimension, getSpatialDimension, getSpatialCorrelation methods
 * Removed deprecated TruncatedDistribution single bound accessors
 * Removed deprecated Function constructors
 * Removed deprecated Sample,SampleImplementation::operator*(SquareMatrix) and operator/(SquareMatrix) (and in-place operators)
 * Removed deprecated SampleImplementation::scale(SquareMatrix)
 * Removed deprecated Domain(a, b) constructor
 * Removed deprecated Domain,DomainImplementation::numericallyContains, isEmpty, isNumericallyEmpty, getVolume, getNumericalVolume, computeVolume
 * Removed deprecated Domain,DomainImplementation::getLowerBound, getUpperBound methods
 * Removed deprecated Interval,Mesh::computeVolume
 * Removed deprecated SobolIndicesAlgorithm::[sg]etBootstrapConfidenceLevel
 * Removed deprecated Mesh::getVerticesToSimplicesMap,computeSimplexVolume
 * Removed deprecated Evaluation,EvaluationImplementation,EvaluationProxy,Function,FunctionImplementation,ParametricEvaluation::operator(inP,parameter)
 * Removed deprecated Gradient,GradientImplementation,ParametricGradient::gradient(inP,parameter)
 * Removed deprecated Hessian,HessianImplementation,ParametricHessian::operator(inP,parameter)
 * Removed ExponentialCauchy, SecondOrderModel, SecondOrderImplementation
 * LowDiscrepancyExperiment to work with dependent distributions
 * Deprecated UserDefinedCovarianceModel constructor based on a Collection<CovarianceMatrix>
 * Deprecated FieldFunction,FieldToPointFunction::getSpatialDimension
 * Removed VertexFunction class
 * Deprecated LinearModelRSquared, LinearModelAdjustedRSquared
 * Added ResourceMap::GetType to access the type of a given key.
 * Extended OrthogonalBasis::build() to multi-indices (see ticket #967)
 * Deprecated specific RandomVector constructors

=== Python module ===

=== Miscellaneous ===
 * CMake >=2.8.8 is required to build OpenTURNS
 * The format of openturns.conf has changed to make a distinction between types of keys

=== Bug fixes ===
 * #660 (Strange behavior of KernelSmoothing)
 * #684 (Strange behavior of Student distribution in multidimensional case)
 * #778 (DirectionalSampling is unstable)
 * #915 (Distribution.computeQuantile properties)
 * #949 (LowDiscrepancyExperiment for distributions having dependent copula)
 * #952 (Limitation on distribution type for polynomial chaos?)
 * #953 (RandomMixture can fail with truncated distribution)
 * #954 (CompositeProcess::getFuture() broken)
 * #955 (StudentFactory does not estimate the standard deviation)
 * #957 (RandomMixture::getDispersionIndicator() takes a long time)
 * #958 (The Sobol' indices plot is wrong for chaos)
 * #959 (The PolygonArray and Polygon classes poorly manage the colors)
 * #960 (Polygon sometimes make OT crash)
 * #961 (The PolygonArray class seem to ignore the legends)
 * #962 (The doc of MetaModelValidation.computePredictivityFactor is wrong)
 * #963 (VisualTest_DrawHistogram sometimes has overlapping X labels)
 * #964 (Study does not load LogNormalMuSigma variables from XML)
 * #965 (A RandomVector from a RandomVector can make OT crash)
 * #968 (Empty legend make OT crash)
 * #970 (Composing gaussian copulas can crash the chaos)
 * #972 (FittingTest::ChiSquared slow and buggy)
 * #974 (Default constructor of the TruncatedDistribution)
 * #975 (EmpiricalBernsteinCopula is a copula as sample is truncated)

== 1.11 release (2018-05-11) == #release-1.11

=== Library ===

==== Major changes ====

==== New classes ====
 * FrechetFactory
 * Fehlberg
 * TranslationFunction
 * DomainComplement, DomainIntersection, DomainUnion, DomainDisjunctiveUnion, DomainDifference
 * SmoothedUniform
 * NearestNeighbourAlgorithm, RegularGridNearestNeighbour, NaiveNearestNeighbour, NearestNeighbour1D
 * EnclosingSimplex, EnclosingSimplexImplementation, NaiveEnclosingSimplex, RegularGridEnclosingSimplex, EnclosingSimplexMonotonic1D, BoundingVolumeHierarchy
 * IndicesCollection
 * SymbolicParserExprTk
 * EvaluationProxy
 * MemoizeFunction, MemoizeEvaluation
 * Evaluation, Gradient, Hessian
 * MeshDomain
 * NormInfEnumerateFunction
 * FunctionalChaosSobolIndices
 * P1LagrangeInterpolation
 * FilonQuadrature

==== API changes ====
 * Removed deprecated NumericalMathFunction class
 * Removed deprecated QuadraticNumericalMathFunction class
 * Removed deprecated LinearNumericalMathFunction class
 * Removed deprecated NumericalSample class
 * Removed deprecated NumericalPoint[WithDescription] class
 * Removed deprecated NumericalScalarCollection class
 * Removed deprecated NumericalComplexCollection class
 * Removed deprecated PosteriorRandomVector class
 * Removed deprecated ConditionedNormalProcess class
 * Removed deprecated ResourceMap::[SG]AsNumericalScalar methods
 * Removed deprecated SpecFunc::*NumericalScalar* constants
 * Removed deprecated PlatformInfo::GetConfigureCommandLine method
 * Removed deprecated Field::getSample method
 * Removed deprecated SobolIndicesAlgorithm::Generate method
 * Removed deprecated NumericalScalar, NumericalComplex types
 * Removed deprecated Function constructors
 * CorrelationAnalysis::(Pearson|Spearman)Correlation accepts a multivariate sample and returns a Point
 * Deprecated Field::getDimension, getSpatialDimension, getSpatialMean, getTemporalMean
 * Deprecated Process::getDimension, getSpatialDimension
 * Deprecated CovarianceModel::getDimension, getSpatialDimension, getSpatialCorrelation, setSpatialCorrelation
 * Deprecated SecondOrderModel::getDimension, getSpatialDimension
 * Deprecated SpectralModel::getDimension, getSpatialDimension, getSpatialCorrelation
 * Deprecated TruncatedDistribution single bound accessors in favor of setBounds/getBounds
 * Deprecated remaining analytical & database Function ctors
 * Mesh constructor no longer builds a KDTree, new method Mesh::setNearestNeighbourAlgorithm must be called explicitly
 * Deprecated Domain::numericallyContains, isEmpty, isNumericallyEmpty, getVolume, getNumericalVolume, computeVolume, getLowerBound, getUpperBound
 * Add an argument to KarhunenLoeveQuadratureAlgorithm to pass domain bounds
 * Add an argument to Mesh::streamToVTKFile() and Mesh::exportToVTKFile() to pass custom simplices
 * All KDTree methods are modified
 * IndicesCollection is no more an alias to Collection<Indices>, it has its own class and has a fixed size
 * Removed BipartiteGraph::add method
 * Deprecated usage of _e and _pi constants when defining analytical functions, e_ and pi_ must be used instead.
 * Removed Function::enableHistory,disableHistory,isHistoryEnabled,clearHistory,getHistoryInput,getHistoryOutput,getInputPointHistory,getInputParameterHistory
 * Removed Function::enableCache,disableCache,isCacheEnabled,getCacheHits,addCacheContent,getCacheInput,getCacheOutput,clearCache
 * Added Drawable::getPaletteAsNormalizedRGBA() to get the palette into a native matplotlib format.
 * Changed DistributionImplementation::getCopula,getMarginal,getStandardRepresentative,getStandardDistribution to return a Distribution instead of Pointer<DistributionImplementation>
 * Changed DistributionFactoryImplementation::build to return a Distribution instead of Pointer<DistributionImplementation>
 * Changed ProcessImplementation::getMarginal to return a Process instead of Pointer<ProcessImplementation>
 * Changed RandomVector::getAntecedent,getMarginal to return a RandomVector instead of Pointer<RandomVectorImplementation>
 * Changed all {get,set}{Evaluation,Gradient,Hessian} methods to work on Evaluation/Gradient/Hessian instead of Pointer
 * Deprecated SobolIndicesAlgorithm::setBootstrapConfidenceLevel, getBootstrapConfidenceLevel
 * TNC, Cobyla, EGO are parametrized by setMaximumEvaluationNumber instead of setMaximumIterationNumber
 * Removed all KDTree services from Mesh,RegularGrid,Field::getNearestVertex, getNearestVertexIndex, etc, client code must use NearestNeighbourAlgorithm if needed
 * Changed Mesh to not derive from DomainImplementation
 * Deprecated Mesh::computeSimplexVolume, use Mesh::computeSimplicesVolume instead
 * Deprecated Mesh,Interval::computeVolume
 * Deprecated FunctionalChaosRandomVector::getSobol* methods in favor of FunctionalChaosSensitivity ones
 * DeprecatedEvaluation,EvaluationImplementation,EvaluationProxy,Function,FunctionImplementation,ParametricEvaluation::operator()(inP,parameter)
 * Deprecated Gradient,GradientImplementation,ParametricGradient::gradient(inP,parameter)
 * Deprecated Hessian,HessianImplementation,ParametricHessian::hessian(inP,parameter)

=== Python module ===
 * Depend on swig>=2.0.9

=== Miscellaneous ===
 * Multivariate TruncatedDistribution
 * Asymptotic Sobol' variance estimators

=== Bug fixes ===
 * #870 (Problem with TensorizedCovarianceModel with spatial dim > 1)
 * #926 (Covariance model active parameter set behavior)
 * #928 (Covariance model/ Field/Process properties naming)
 * #932 (Optim algo iteration/evaluation number)
 * #937 (Small bugs in FunctionalChaosResult::get{Residuals, RelativeErrors})
 * #938 (DistributionFactory::buildEstimator to handle Exception)
 * #939 (The help of the getMaximumDegreeStrataIndex method is wrong.)
 * #941 (Duplicate with SobolIndicesExperiment)
 * #944 (Inline plots crash in notebooks if too many points)
 * #945 (build fails with cmake 3.11)
 * #946 (OT via anaconda, usage of ot.HypothesisTest error: R_EXECUTABLE-NOTFOUND)
 * #947 (EmpiricalBernsteinCopula::setCopulaSample() too restrictive)
 * #948 (Bug with BayesDistribution)
 * #950 (Circular call to getShape() in Copula)

== 1.10 release (2017-11-13) == #release-1.10

=== Library ===

==== Major changes ====
 * It is now possible to define numerical model acting on either Point or Field
   to produce either Point or Field.
   The Python binding has been extended to allow the user to define such
   functions based on either a Python function or a Python class.
   All the possible compositions have been implemented.

==== New classes ====
 * ProbabilitySimulation
 * SobolIndicesExperiment
 * VertexFunction
 * FieldToPointFunction
 * FieldToPointFunctionImplementation
 * PythonFieldToPointFunction
 * OpenTURNSPythonFieldToPointFunction
 * PointToFieldFunction
 * PointToFieldFunctionImplementation
 * PythonPointToFieldFunction
 * OpenTURNSPythonPointToFieldFunction
 * KarhunenLoeveLifting
 * KarhunenLoeveProjection
 * PointToPointEvaluation
 * PointToPointConnection
 * PointToFieldConnection
 * FieldToFieldConnection
 * FieldToPointConnection

==== API changes ====
 * Removed deprecated LAR class
 * Remove deprecated Function::GetValidConstants|GetValidFunctions|GetValidOperators
 * Removed deprecated TemporalNormalProcess, SpectralNormalProcess classes
 * Removed deprecated GeneralizedLinearModelAlgorithm, GeneralizedLinearModelResult classes
 * Removed deprecated DynamicalFunction, SpatialFunction, TemporalFunction classes
 * Removed deprecated KarhunenLoeveP1Factory, KarhunenLoeveQuadratureFactory classes
 * Removed deprecated GramSchmidtAlgorithm, ChebychevAlgorithm classes
 * Removed [gs]etOptimizationSolver methods
 * Removed CovarianceModel::compute{AsScalar,StandardRepresentative} overloads
 * Deprecated PosteriorRandomVector
 * Deprecated MonteCarlo, ImportanceSampling, QuasiMonteCarlo, RandomizedQuasiMonteCarlo, RandomizedLHS classes
 * Made MatrixImplementation::isPositiveDefinite const and removed its argument
 * Renamed EfficientGlobalOptimization::setAIETradeoff to setAEITradeoff
 * Deprecated PlatformInfo::GetConfigureCommandLine.
 * Renamed ConditionedNormalProcess to ConditionedGaussianProcess
 * Deprecated Field::getSample in favor of getValues
 * Deprecated SobolIndicesAlgorithm::Generate in favor of SobolIndicesExperiment.

=== Python module ===

=== Miscellaneous ===
 * Changed bounds evaluation in UniformFactory, BetaFactory
 * Worked around bug #864 (parallel segfault in BernsteinCopulaFactory)

=== Bug fixes ===
 * #890 (Cannot build triangular distribution)
 * #891 (Viewer issue with Pairs drawables)
 * #895 (Trouble reading CSV files with separators in description)
 * #896 (Python iteration in ProcessSample leads to capacity overflow)
 * #897 (Bug in Graph::draw with small data)
 * #898 (Could not save/load some persistent classes)
 * #899 (PythonDistribution copula crash when parallelism is active)
 * #902 (NormalGamma constructor builds wrong link function)
 * #905 (Bogus MaternModel::setParameter)
 * #906 (t_LevelSetMesher_std fails on most non-Intel based chips)
 * #907 (Notation)
 * #908 (Documentation: change titles)
 * #909 (Wrong argument type in the API doc)
 * #910 (Graph of a d-dimensionnal distribution)
 * #911 (In the Field class, the getSample and getValues methods are duplicate)
 * #912 (Wrong description of Histogram constructor parameters)
 * #914 (KarhunenLoeveQuadratureAlgorithm crashes for covariance models of dimension>1)
 * #917 (Bug in RandomMixture::computeCDF())
 * #918 (The class SobolIndicesAlgorithm has a draw method which has no example)
 * #919 (Wrong simplification mechanism in MarginalTransformationEvaluation for Exponential distribution)
 * #921 (Cannot print a FixedExperiment when built from sample and weight)
 * #923 (Fix ExponentialModel::getParameter for diagonal correlation)
 * #924 (Probleme with the factory of a Generalized Pareto distribution)
 * #927 (Functional chaos is memory hungry)
 * #929 (The labels of the sensitivity analysis graphics are poor)
 * #930 (The getMean method has a weird behavior on parametrized distribution)

== 1.9 release (2017-04-18) == #release-1.9

=== Library ===

==== Major changes ====
 * Integrate otlhs module
 * New function API
 * Canonical format low-rank tensor approximation
 * EGO global optimization algorithm

==== New classes ====
 * SpaceFillingPhiP, SpaceFillingMinDist, SpaceFillingC2
 * LinearProfile, GeometricProfile
 * MonteCarloLHS, SimulatedAnnealingLHS
 * LHSResult
 * MultiStart
 * MethodOfMomentsFactory
 * SymbolicFunction, AggregatedFunction, ComposedFunction, DatabaseFunction, DualLinearCombinationFunction
 * LinearCombinationFunction, LinearFunction, QuadraticFunction, ParametricFunction, IndicatorFunction
 * DistributionTransformation
 * GeneralizedExtremeValue
 * UniVariateFunctionFamily, UniVariateFunctionFactory, TensorizedUniVariateFunctionFactory
 * MonomialFunction, MonomialFunctionFactory
 * KarhunenLoeveSVDAlgorithm
 * RankMCovarianceModel
 * SparseMethod
 * CanonicalTensorEvaluation|Gradient, TensorApproximationAlgorithm|Result
 * GaussLegendre
 * EfficientGlobalOptimization

==== API changes ====
 * Removed deprecated SLSQP, LBFGS and NelderMead classes
 * Removed deprecated QuadraticCumul class
 * Removed classes UserDefinedPair, HistogramPair
 * Removed deprecated method WeightedExperiment::getWeight
 * Removed deprecated method DistributionFactory::build(NumericalSample, CovarianceMatrix&)
 * Removed deprecated distributions alternative parameters constructors, accessors
 * Added a generic implementation of the computeLogPDFGradient() method in the DistributionImplementation class.
 * Allow Box to support bounds
 * Deprecated LinearNumericalMathFunction in favor of LinearFunction
 * Deprecated QuadraticNumericalMathFunction in favor of QuadraticFunction
 * Deprecated NumericalMathFunction::GetValidConstants|GetValidFunctions|GetValidOperators
 * Renamed ComposedNumericalMathFunction to ComposedFunction
 * Renamed LinearNumericalMathFunction to LinearFunction
 * Swap covModel and basis arguments in KrigingAlgorithm constructors
 * Removed useless keepCholesky argument in KrigingAlgorithm constructors
 * Renamed OptimizationSolver to OptimizationAlgorithm
 * Renamed TemporalNormalProcess to GaussianProcess
 * Renamed SpectralNormalProcess to SpectralGaussianProcess
 * Renamed GeneralizedLinearModelAlgorithm to GeneralLinearModelAlgorithm
 * Renamed GeneralizedLinearModelResult to GeneralLinearModelResult
 * Renamed DynamicalFunction to FieldFunction
 * Renamed SpatialFunction to ValueFunction
 * Renamed TemporalFunction to VertexValueFunction
 * Deprecated [gs]etOptimizationSolver methods
 * Renamed ProductNumericalMathFunction to ProductFunction
 * Deprecated KarhunenLoeveP1Factory, KarhunenLoeveQuadratureFactory
 * Deprecated GramSchmidtAlgorithm, ChebychevAlgorithm
 * Added getSobolAggregatedIndices() to FunctionalChaosRandomVector
 * Added computeWeight() to Mesh
 * Deprecated NumericalMathFunction ctors
 * Deprecated NumericalMathFunction for Function
 * Deprecated NumericalSample for Sample
 * Deprecated NumericalPoint[WithDescription] for Point[WithDescription]
 * Deprecated ResourceMap::[SG]AsNumericalScalar for [SG]AsScalar
 * Deprecated SpecFunc::*NumericalScalar*
 * Deprecated NumericalScalar for Scalar
 * Deprecated NumericalComplex for Complex
 * Deprecated DistributionImplementation::getGaussNodesAndWeights

=== Python module ===

=== Miscellaneous ===

=== Bug fixes ===
 * #351 (FORM is it possible to hav a ".setMaximumNumberOfEvaluations")
 * #729 (KDTree & save)
 * #774 (Exact limits of a normal distribution with unknown mean and variance)
 * #866 (Check the parameter estimate for the kriging model)
 * #869 (The ProductNumericalMathFunction class has no example)
 * #871 (GeneralizedExponential P parameter : int or float ?)
 * #872 (Cannot draw a Text drawable using R)
 * #874 (Compatibility between a distribution factory and an alternate parametrization not checked)
 * #875 (TruncatedNormalFactory randomly crashes)
 * #876 (Bad time grid in StationaryCovarianceModelFactory::build)
 * #877 (centered whitenoise limitation)
 * #878 (Viewer does not take into account labels in Contour)
 * #879 (Incomplete arguments in FunctionalChaosRandomVector docstrings)
 * #882 (RandomMixture segfaults with Dirac)
 * #883 (VisualTest.DrawHistogram should rely on Histogram.drawPDF)
 * #886 (Bogus RandomMixture::getSupport)
 * #887 (Bogus PDF evaluation in RandomMixture with mix of continuous/discrete variables)
 * #888 (Bogus RandomMixture::getSample)

== 1.8 release (2016-11-18) == #release-1.8

=== Library ===

==== Major changes ====
 * Changed the default orthonormalization algorithm of StandardDistributionPolynomialFactory from GramSchmidtAlgorithm to AdaptiveStieltjesAlgorithm
 * New api for sensitivity analysis
 * New methods to compute confidence regions in Distribution

==== New classes ====
 * SubsetSampling
 * AdaptiveDirectionalSampling
 * KarhunenLoeveQuadratureFactory
 * SobolIndicesAlgorithm
 * SaltelliSensitivityAlgorithm
 * MartinezSensitivityAlgorithm
 * JansenSensitivityAlgorithm
 * MauntzKucherenkoSensitivityAlgorithm
 * SoizeGhanemFactory
 * LevelSetMesher
 * HistogramPolynomialFactory
 * ChebychevFactory
 * FourierSeriesFactory, HaarWaveletFactory
 * OrthogonalProductFunctionFactory

==== API changes ====
 * Removed deprecated (AbdoRackwitz|Cobyla|SQP|TNC)SpecificParameters classes
 * Removed AbdoRackwitz|Cobyla|SQP::[gs]etLevelFunction|[gs]etLevelValue
 * Removed deprecated OptimizationSolver::setMaximumIterationsNumber
 * Removed deprecated method Distribution::setParametersCollection(NP)
 * Removed deprecated PersistentFactory string constructor
 * Deprecated QuadraticCumul class in favor of TaylorExpansionMoments
 * Renamed __contains__ to contains
 * Modified NumericalMathFunction::[sg]etParameter to operate on NumericalPoint instead NumericalPointWithDescription
 * Add NumericalMathFunction::[sg]etParameterDescription to access the parameter description
 * Deprecated classes UserDefinedPair, HistogramPair
 * Removed SensitivityAnalysis class
 * Deprecated SLSQP, LBFGS and NelderMead classes in favor of NLopt class
 * Deprecated LAR in favor of LARS
 * Deprecated DistributionFactory::build(NumericalSample, CovarianceMatrix&)
 * Deprecated distributions alternative parameters constructors, accessors
 * Swap SpectralModel scale & amplitude parameters: CauchyModel, ExponentialCauchy

=== Python module ===
 * Added the possibility to distribute PythonFunction calls with multiprocessing

=== Miscellaneous ===
 * Improved the computeCDF() method of Normal
 * Added the computeMinimumVolumeInterval(), computeBilateralConfidenceInterval(), computeUnilateralConfidenceInterval() and computeMinimumVolumeLevelSet() methods to compute several kind of confidence regions in Distribution
 * Added HarrisonMcCabe, BreuschPagan and DurbinWatson tests to test homoskedasticity, autocorrelation of linear regression residuals
 * Added two samples Kolmogorov test
 * Improved the speed of many algorithms based on method binding
 * Added more options to control LHSExperiment and LowDiscrepancyExperiment
 * Improved the IntervalMesher class: now it takes into account the diamond flag
 * Shortened ResourceMap keys to not contain 'Implementation'
 * Improved the performance of Classifier/MixtureClassifier/ExpertMixture

=== Bug fixes ===
 * #535 (parallel-threads option cannot be changed at runtime with TBB)
 * #565 (The SensitivityAnalysis class manages only one single output.)
 * #604 (Bug concerning the NonCentralStudent distribution)
 * #698 (KernelSmoothing() as a factory)
 * #786 (Bug in sensitivity analysis)
 * #802 (Python issue with ComplexMatrix::solveLinearSystem)
 * #803 (prefix openturns includes)
 * #813 (Error when multiplying a Matrix by a SymmetricMatrix)
 * #815 (ConditionedNormalProcess test fails randomly)
 * #820 (Python distribution fails randomly when computing the PDF over a sample)
 * #822 (Incorect Matrix / point operations with cast)
 * #824 (Confusing behavior of NumericalSample::sort)
 * #828 (ImportFromCSVFile fails on a file created by exportToCSVFile)
 * #830 (more optim algos examples)
 * #831 (Missing get/setParameter in OpenTURNSPythonFunction)
 * #833 (Homogeneity in Covariance Models)
 * #837 (TruncatedDistribution::setParameter segfaults)
 * #838 (Symmetry of SymmetricMatrix not always enforced)
 * #840 (Remove WeightedExperiment::getWeight)
 * #841 (Better CovarianceModelCollection in Python)
 * #842 (Better ProcessCollection in Python)
 * #843 (Remove all the specific isCopula() methods)
 * #848 (Inverse Wishart sampling)
 * #849 (Ambiguous NumericalSample::computeQuantile)
 * #853 (Switch the default for normalize boolean from TRUE to FALSE in ot.GeneralizedLinearModelAlgorithm)
 * #854 (InverseWishart.computeLogPDF)
 * #861 (document HMatrix classes)

== 1.7 release (2016-01-27) == #release-1.7

=== Library ===

==== Major changes ====
 * Optimization API rework
 * New parametrization of covariance models
 * Changed behaviour of ExponentialCauchy
 * KrigingAlgorithm rework

==== New classes ====
 * OptimizationSolver, OptimizationProblem
 * SLSQP, LBFGS, NelderMead optimization algorithms from NLopt
 * DiracCovarianceModel, TensorizedCovarianceModel
 * HMatrixParameters: support class for HMat
 * KarhunenLoeveP1Factory: Karhunen-Loeve decomposition of a covariance model using a P1 Lagrange interpolation
 * GeneralizedLinearModelAlgorithm, GeneralizedLinearModelResult: estimate parameters of a generalized linear model
 * BipartiteGraph: red/black graph
 * CumulativeDistributionNetwork: high dimensional distribution using a collection of (usually) small dimension
   distributions and a bipartite graph describing the interactions between these distributions
 * AdaptiveStieltjesAlgorithm: orthonormal polynomials wrt arbitrary measures using adaptive integration
 * MaximumLikelihoodFactory: generic maximum likelihood distribution estimation service

==== API changes ====
 * Removed BoundConstrainedAlgorithm class
 * Removed NearestPointAlgorithm class
 * Deprecated AbdoRackwitz|Cobyla|SQP::[gs]etLevelFunction|[gs]etLevelValue
 * Deprecated (AbdoRackwitz|Cobyla|SQP|TNC)SpecificParameters classes
 * Replaced KrigingAlgorithm::[gs]etOptimizer methods by KrigingAlgorithm::[gs]etOptimizationSolver
 * Removed ConfidenceInterval class
 * Removed draw method to CovarianceModel
 * Added Distribution::[sg]etParameter parameter value accessors
 * Added Distribution::getParameterDescription parameter description accessor
 * Deprecated method Distribution::setParametersCollection(NP)
 * Removed CovarianceModel::getParameters
 * Added CovarianceModel::getParameter
 * Added CovarianceModel::getParameterDescription
 * Moved CovarianceModel::setParameters to CovarianceModel::setParameter
 * Added discretizeAndFactorize method to covariance model classes
 * Added discretizeHMatrix method to covariance model classes
 * Added discretizeAndFactorizeHMatrix method to covariance model classes
 * Deprecated OptimizationSolver::setMaximumIterationsNumber in favor of OptimizationSolver::[sg]etMaximumIterationNumber
 * Moved NumericalMathFunction::[sg]etParameters to NumericalMathFunction::[sg]etParameter
 * Moved NumericalMathFunction::parametersGradient to NumericalMathFunction::parameterGradient
 * Removed NumericalMathFunction::[sg]etInitial(Evaluation|Gradient|Hessian)Implementation
 * Renamed DistributionImplementationFactory to DistributionFactoryImplementation
 * Extended BoxCoxFactory::build to generalized linear models

=== Python module ===
 * Support infix operator for matrix multiplication (PEP465)

=== Miscellaneous ===
 * Enhanced print of samples
 * Dropped old library wrappers

=== Bug fixes ===
 * #784 (Troubles with UserDefinedFactory/UserDefined)
 * #790 (AbdoRackwitz parameters)
 * #796 (Beta distribution: if sample contains Inf, freeze on getSample)
 * #797 (computeProbability might be wrong when distribution arithmetic is done)
 * #798 (Error message misstyping (Gamma distribution))
 * #799 (Error message misstyping (Gumbel distribution factory))
 * #800 (Exponential distribution built on constant sample)
 * #804 (no IntervalMesher documentation content)
 * #805 (Python segfault in computeSilvermanBandwidth)
 * #806 (DistributionImplementation::computeCDFParallel crash)
 * #808 (Index check of SymmetricTensor fails when embedded within a PythonFunction)
 * #812 (Sphinx documentation build error)

== 1.6 release (2015-08-14) == #release-1.6

=== Library ===

==== Major changes ====
 * Improved encapsulation of hmat-oss to use H-Matrices in more classes
 * Kriging metamodelling becomes vectorial
 * Conditional normal realizations
 * Polynomial chaos performance improvements (#413)

==== New classes ====
 * VonMises, distribution
 * Frechet, distribution
 * ParametrizedDistribution, to reparametrize a distribution
 * DistributionParameters, ArcsineMuSigma, BetaMuSigma, GumbelAB, GumbelMuSigma, GammaMuSigma, LogNormalMuSigma, LogNormalMuSigmaOverMu, WeibullMuSigma parameters
 * PolygonArray, allows to draw a collection of polygons
 * MarginalDistribution, MaximumDistribution, RatioDistribution, arithmetic distributions
 * KrigingRandomVector
 * ConditionalNormalProcess
 * MetaModelValidation, for the validation of a metamodel

==== API changes ====
 * Added a new draw3D() method based on Euler angles to the Mesh class.
 * Changed the parameter value of the default constructor for the AliMikhailHaqCopula and FarlieGumbelMorgensternCopula classes.
 * Added a new constructor to the ParametricEvaluationImplementation class.
 * Added floor, ceil, round, trunc symbols to analytical function.
 * Allow to save/load simulation algorithms
 * Added the low order G1K3 rule to the GaussKronrodRule class.
 * Added the BitCount() method to the SpecFunc class.
 * Added vectorized versions of the non-uniform random generation methods in the DistFunc class.
 * Added a generic implementation of the computePDF() method in the DistributionImplementation class.
 * Added the computeMinimumVolumeInterval() method to compute the minimum volume interval of a given probability content to the DistributionImplementation class in the univariate case.
 * Added the keys "CompositeDistribution-SolverEpsilon" and "FunctionalChaosAlgorithm-PValueThreshold" to the ResourceMap class.
 * Added the max() operator as well as new versions of the algebra operators to the DistributionImplementation class.
 * Added a new add() method to the ARMACoefficients class.
 * Allowed to parameterize the CompositeDistribution class through ResourceMap.
 * Allow the use of hmat in KrigingAlgorithm
 * Added getConditionalMean method to KrigingResult
 * Added getConditionalCovariance method to KrigingResult
 * Added operator() to KrigingResult to get the conditional normal distribution
 * Improved TemporalNormalProcess : added specific setMethod to fix numerical method for simulation

=== Python module ===
 * Fixed IPython 3 inline svg conversion
 * Improved sequence[-n] accessors (#760)

=== Miscellaneous ===
 * Improved performance of MetropolisHastings, set default burnin=0, thin=1, non-rejected components
 * Improved the coupling tools module using format mini-language spec
 * Improved the pretty-printing of the LinearCombinationEvaluationImplementation class.
 * Improved the draw() method of the NumericalMathEvaluationImplementation and NumericalMathFunction classes to better handle log scale.
 * Improved the GaussKronrod class to avoid inf in the case of pikes in the integrand.
 * Improved the numerical stability of the ATanh() method in the SpecFunc class.
 * Improved many of the nonlinear transformation methods of the distribution class.
 * Improved the automatic parameterization of the FunctionalChaosAlgorithm. It closes ticket #781.
 * Improved the robustness of the GeneralizedParetoFactory, TruncatedNormal and MeixnerDistributionFactory classes.
 * Made some minor optimizations in the TemporalNormalProcess class.

=== Bug fixes ===
 * #751 (IndicesCollection as argument of Mesh)
 * #772 (FORM does not work if Event was constructed from Interval)
 * #773 (Problems with Event constructed from Interval)
 * #779 (PolygonArray not available from python)
 * #781 (failure to transform data in chaos)
 * #789 (Time consuming extraction of chaos-based Sobol indices in the presence of many outputs)
 * #791 (Bug in ProductCovarianceModel::partialGradient)
 * #792 (PythonFunction does not check the number of input args)

== 1.5 release (2015-02-11) == #release-1.5

=== Library ===

==== Major changes ====
 * PCE: polynomial cached evaluations
 * Kriging: new kernels including anisotropic ones
 * Distribution: more efficient algebra, more copulas and multivariate distributions
 * Bayesian modeling: improved MCMC, BayesDistribution, enhanced ConditionalDistribution, conjugate priors for Normal distribution

==== New classes ====
 * AggregatedProcess, allowing to stack processes with common spatial dimension
 * ProductDistribution class, dedicated to the modeling of the distribution of the product of two independent absolutely continuous random variables.
 * MaximumEntropyStatisticsDistribution
 * MaximumEntropyStatisticsCopula
 * CovarianceHMatrix, which can be used by TemporalNormalProcess to approximate covariance matrix via an H-Matrix library.
 * InverseChiSquare
 * InverseGamma
 * NormalGamma
 * OrdinalSumCopula
 * MaternModel
 * ProductCovarianceModel
 * BoxCoxGradientImplementation
 * BoxCoxHessianImplementation
 * InverseBoxCoxGradientImplementation
 * InverseBoxCoxHessianImplementation
 * KrigingResult
 * BayesDistribution
 * PythonNumericalMathGradientImplementation
 * PythonNumericalMathHessianImplementation
 * PythonDynamicalFunctionImplementation

==== API changes ====
 * Deprecated method NumericalMathFunction|NumericalMathFunctionEvaluation::getOutputHistory|getInputHistory in favor of NumericalMathFunction::getHistoryOutput|getHistoryInput
 * Removed method Graph::initializeValidLegendPositions
 * Renamed the getMarginalProcess() method into getMarginal() in the Process class and all the related classes.
 * Deprecated methods Graph::getBitmap|getPostscript|getVectorial|getPath|getFileName
 * Deprecated methods Graph::draw(path, file, width, height, format), use draw(path+file, width, height, format) instead
 * Removed deprecated methods ResourceMap::SetAsUnsignedLong|GetAsUnsignedLong in favor of ResourceMap::SetAsUnsignedInteger|GetAsUnsignedInteger
 * Removed deprecated methods NumericalSample::scale|translate
 * Renamed the acosh(), asinh(), atanh() and cbrt() methods of the SpecFunc class into Acosh(), Asinh(), Atanh() and Cbrt() and provided custom implementations.
 * Added the rUniformTriangle() method to the DistFunc class to generate uniform random deviates in a given nD triangle.
 * Extended the GaussKronrod, IntegrationAlgorithm and IntegrationAlgorithmImplementation classes to multi-valued functions.
 * Extended the FFT and RandomMixture classes to 2D and 3D.
 * Added the setValues() method to the Field class.
 * Added Simulation::setProgressCallback|setStopCallback to set up hooks
 * Added the getParameterDimension() method to the NumericalMathFunction class.
 * Added new parallel implementations of the discretize() and discretizeRow() methods in the CovarianceModelImplementation class.
 * Added the key "Os-RemoveFiles" to the ResourceMap class.
 * Added the BesselK(), LogBesselK() and BesselKDerivative() methods to the SpecFunc class.
 * Added the spatial dimension information to the CovarianceModel class.
 * Added a discretize() method based on sample to the CovarianceModel class.
 * Added a nugget factor to all the covariance models.
 * Added an history mechanism to the MCMC class.
 * Added accessors to the amplitude, scale, nugget factor, spatial correlation to the CovarianceModel class.
 * Added the getLogLikelihoodFunction() method to the KrigingAlgorithm class.
 * Added a link function to the ConditionalDistribution class.
 * Added the getMarginal(), hasIndependentCopula(), hasEllipticalCopula(), isElliptical(), isContinuous(), isDiscrete(), isIntegral() methods to the RandomMixture class.
 * Added the getSupport() and the computeProbability() methods to the Mixture class.
 * Added a simplified constructor to the BayesDistribution class.
 * Added the computeRange() and getMarginal() methods to the BayesDistribution class.
 * Added the isIncreasing() method to the Indices class.
 * Added a dedicated computeLogPDF() method to the Rice class.
 * Added the LargeCaseDeltaLogBesselI10() and DeltaLogBesselI10() methods to the SpecFunc class.
 * Removed the useless getPartialDiscretization() method to the CovarianceModel class.
 * Removed the getConditionalCovarianceModel() in the KrigingAlgorithm class.
 * Renamed the getMeshDimension() method into getSpatialDimension() in the DynamicalFunction class.
 * Renamed the isNormal(), isInf() and isNaN() methods into IsNormal(), IsInf() and IsNan() in the SpecFunc class.
 * Removed FittingTest::GetLastResult, FittingTest::BestModel*(sample, *) in favor of FittingTest::BestModel*(sample, *, &bestResult)
 * Deprecated NumericalMathFunction(Implementation)::set{Evaluation|Gradient|Hessian}Implementation in favor of NumericalMathFunction(Implementation)::set{Evaluation|Gradient|Hessian}
 * Deprecated NumericalSample::compute{Range,Median,Variance,Skewness,Kurtosis,CenteredMoment,RawMoment}PerComponent
 * Deprecated ProcessSample::setField(index, field) in favor of ProcessSample::setField(field, index)

=== Python module ===
 * Include sphinx documentation
 * Improved collection accessors
 * Allow to overload gradient and hessian
 * Improved viewer's integration with matplotlib api
 * Added PythonDynamicalFunction to override DynamicalFunction

=== Miscellaneous ===
 * In Graph::draw, the file extension overrides the format argument
 * Improved the compactSupport() method of the UserDefined class. Now, it works with multidimensional distributions.
 * Improved the computePDF() and computeCDF() methods of the UserDefined class.
 * Improved the RandomMixture class to allow for constant distribution and Dirac contributors.
 * Added /FORCE option to windows installer to allow out-of-python-tree install
 * Added a generic implementation of the getMarginal() method to the Process class for 1D processes.
 * Added a description to all the fields generated by a getRealization() method of a process.
 * Changed the values of the keys ConditionalDistribution-MarginalIntegrationNodesNumber, KernelSmoothing-BinNumber, SquaredExponential-DefaultTheta, AbsoluteExponential-DefaultTheta, GeneralizedExponential-DefaultTheta in the ResourceMap class and the openturns.conf file.
 * Changed the parameterization of the AbsoluteExponential, GeneralizedExponential and SquaredExponential classes.
 * Changed the default parameterization of the ComposedCopula, ConditionalDistribution, AliMikhailHaqCopula, FarlieGumbelMorgensternCopula, KernelMixture, Mixture and NormalCopula classes.
 * Changed the default presentation of analytical functions.
 * Changed the parameters of the default distribution of the FisherSnedecor class.
 * Changed the algorithm used in the FisherSnedecorFactory class. Now the estimation is based on MLE.
 * Extended the Debye() method of the SpecFunc class to negative arguments.
 * Extended the computeCDF(), computeDDF(), computeProbability() methods of the RandomMixture class.
 * Extended the ConditionalDistribution class to accept a link function.
 * Extended the build() method of the IntervalMesher class to dimension 3.
 * Improved the capabilities of the KrigingAlgorithm class. Now it can use anisotropic covariance models.
 * Improved the __str__() method of the CompositeDistribution class.
 * Improved the numerical stability of the computeCharacteristicFunction() in the Beta class.
 * Improved the distribution algebra in the DistributionImplementation class.
 * Improved the getKendallTau() and computeCovariance() methods of the SklarCopula class.
 * Improved the Gibbs sampler in the TemporalNormalProcess class.
 * Improved the presentation of the graphs generated by the drawPDF() and drawCDF() methods of the distributions.
 * Improved the messages sent by the NotYetImplementedException class.
 * Improved the pretty-print of the NumericalMathFunction class.
 * Improved the HistogramFactory and KernelSmoothing classes by using inter-quartiles instead of standard deviations to estimate scale parameters.
 * Improved the management of small coefficients in the DualLinearCombinationEvaluationImplementation class.
 * Improved the algorithms of the getRealization() and computePDF() methods of the Rice class.
 * Improved the operator() method of the PiecewiseLinearEvaluationImplementation class.

=== Bug fixes ===
 * #614 (FORM Method - Development of sensitivity and importance factors in the physical space)
 * #673 (Perform the computeRange method of the PythonDistributionImplementation class)
 * #678 (Pretty-printer for gdb)
 * #688 (incorrect analytical gradient)
 * #704 (Problem with Exception)
 * #709 (MatrixImplementation::computeQR issues)
 * #713 (Dirichlet hangs on np.nans)
 * #720 (Missing LHSExperiment::getShuffle)
 * #721 (Python implementation of a NumericalMathGradientImplementation)
 * #731 (Problems with Rice and FisherSnedecor distributions)
 * #736 (Graph : keep getBitmap, getVectorial, getPDF, getPostScript, initializeValidLegendPositions?)
 * #737 (Bug in composeddistribution inverse iso-probabilistic transformation in the ellipical distribution case )
 * #738 (Incorrect pickling of ComposedDistribution with ComposedCopula)
 * #739 (Bug in the SpecFunc::LnBeta() method)
 * #744 (Incorrect iso-probabilistic transformation for elliptical ComposedDistribution)
 * #745 (DirectionalSampling: ComposedCopula bug and budget limitation ignored)
 * #747 (Packaging for conda)
 * #748 (Can't add sklar copula to CopulaCollection)
 * #754 (Bad conversion list to python with negative integer)
 * #755 (inconsistency in functions API)
 * #757 (Spearman correlation in CorrelationAnalysis)
 * #759 (Problem with RandomMixture::project)
 * #762 (NumericalSample's export produce empty lines within the Windows environment)
 * #763 (Missing description of samples with RandomVector realizations)
 * #764 (RandomVector's description)
 * #769 (Dirichlet behaves strangely on constant)
 * #770 (Problem with FittingTest based on BIC)

== 1.4 release (2014-07-25) == #release-1.4

=== Library ===

==== Major changes ====
 * Native windows support, OT.dll can be generated by MSVC compilers; Python bindings not yet available
 * 64bits windows support
 * Python docstrings work started
 * Major speed improvement for random fields

==== New distributions ====
 * Wishart
 * InverseWishart
 * CompositeDistribution

==== New classes ====
 * KrigingResult
 * LevelSet
 * KDTree
 * ExponentiallyDampedCosineModel
 * SphericalModel
 * MeshFactory
 * IntervalMesher
 * ParametricEvaluationImplementation
 * ParametricGradientImplementation
 * ParametricHessianImplementation

==== API changes ====
 * Removed deprecated types UnsignedLong, IndexType in favor of UnsignedInteger, SignedInteger
 * Deprecated method ResourceMap::SetAsUnsignedLong|GetAsUnsignedLong in favor of ResourceMap::SetAsUnsignedInteger|GetAsUnsignedInteger
 * Removed method ResourceMap::GetAsNewCharArray
 * Renamed Matrix::computeSingularValues(u, vT) to computeSVD(u, vT)
 * Renamed MatrixImplementation::computeEigenValues(v) to computeEV(v)
 * Added Matrix::computeTrace
 * Renamed WeightedExperiment::generate(weights) to WeightedExperiment::generateWithWeights(weights)
 * Removed DistributionImplementation::getGaussNodesAndWeights(void)
 * Removed DescriptionImplementation class
 * Removed deprecated method NumericalPoint::norm2 in favor of normSquare, normalize2 in favor of normalizeSquare
 * Removed deprecated method SpectralModel::computeSpectralDensity
 * Deprecated method NumericalSample::scale|translate

=== Python module ===
 * Docstring documentation, can be used in combination with sphinx (in-progress)
 * Added Drawable|Graph::_repr_svg_ for automatic graphing within IPython notebook
 * Added Object::_repr_html_ to get html string representation of OpenTURNS objects
 * Some methods no longer return argument by reference, return tuple items instead (see #712)

=== Miscellaneous ===
 * DrawHenryLine now works for any Normal sample/distribution.
 * Added a DrawHenryLine prototype with given Normal distribution.
 * Added a add_legend=True kwarg to openturns.viewer.View.
 * New arithmetic on Distribution (can add/subtract/multiply/divide/transform by an elementary function)
 * New arithmetic on NumericalMathFunction (can add/subtract/multiply)
 * New arithmetic on NumericalSample (can add/subtract a scalar, a point or a sample, can multiply/divide by a scalar, a point or a square matrix)

=== Bug fixes ===
 * #693 (Distribution.computeCDFGradient(NumericalSample) segfaults)
 * #697 (Problem with LogNormal on constant sample)
 * #700 (Problem with MeixnerDistribution (continuation))
 * #706 (rot tests fail with r 3.1.0)
 * #707 (Error when executing ot.Multinomial().drawCDF())
 * #708 (Typing across OpenTURNS matrices hangs, fills RAM and is eventually killed)
 * #710 (Slicing matrices)
 * #718 (DirectionalSampling does not set the dimension of the SamplingStrategy)
 * #712 (do not pass python arguments as reference)
 * #722 (Problem with drawPDF() for Triangular distribution)
 * #725 (Remove NumericalSample::scale/translate ?)
 * #726 (Defect in the Multinomial distribution constructor)

== 1.3 release (2014-03-06) == #release-1.3

=== Library ===

==== Major changes ====
 * Extended process algorithms to stochastic fields
 * Kriging metamodelling
 * Optionally use Boost for better distribution estimations

==== New kriging classes ====
 * KrigingAlgorithm
 * KrigingGradient
 * SquaredExponential
 * GeneralizedExponential
 * AbsoluteExponential
 * ConstantBasisFactory
 * LinearBasisFactory
 * QuadraticBasisFactory

==== New classes ====
 * Skellam
 * SkellamFactory
 * MeixnerDistribution
 * MeixnerDistributionFactory
 * GaussKronrod
 * GaussKronrodRule
 * TriangularMatrix
 * QuadraticNumericalMathFunction

==== API changes ====
 * Removed framework field in generic wrapper
 * Added the getVerticesNumber(), getSimplicesNumber() and getClosestVertexIndex() methods to the Mesh class.
 * Renamed the getClosestVertexIndex() method into getNearestVertexIndex() in the Mesh class.
 * Added the computeSurvivalFunction() method to distributions
 * Added the getSpearmanCorrelation() and getKendallTau() to distributions
 * Added the DiLog() and Log1MExp() methods to the SpecFunc class.
 * Added the LogGamma() and Log1p() functions of complex argument to the SpecFunc class.
 * Added the setDefaultColors() method to the Graph class.
 * Added the computeLinearCorrelation() method as an alias to the computePearsonCorrelation() method of the NumericalSample class.
 * Added two in-place division operators to the NumericalSample class.
 * Added the getShapeMatrix() method to the NormalCopula, Copula, Distribution and DistributionImplementation classes.
 * Added the getLinearCorrelation() and getPearsonCorrelation() aliases to the getCorrelation() method in the Distribution and DistributionImplementation classes.
 * Added a new constructor to the SimulationSensitivityAnalysis class.
 * Added the stack() method to the NumericalSample class.
 * Added the inplace addition and soustraction of two NumericalSample with same size and dimension.
 * Removed the TimeSeriesImplementation class.
 * Added the isBlank() method to the Description class.
 * Added a new constructor to the Cloud, Curve and Polygon classes.
 * Added an optimization for regularly discretized locations to the PiecewiseHermiteEvaluationImplementation and PiecewiseLinearEvaluationImplementation classes.
 * Added the streamToVTKFormat() method to the Mesh class.
 * Create the RandomGeneratorState class and allow to save and load a RandomGeneratorState.
 * Allow the use of a sample as operator() method argument of the AnalyticalNumericalMathEvaluationImplementation class.
 * Removed deprecated method Distribution::computeCDF(x, tail)
 * Removed deprecated method Curve::set|getShowPoints
 * Removed deprecated method Drawable::set|getLegendName
 * Removed deprecated method Pie::Pie(NumericalSample), Pie::Pie(NumericalSample, Description, NumericalPoint)
 * Deprecated method NumericalPoint::norm2 in favor of normSquare, normalize2 in favor of normalizeSquare

=== Python module ===
 * Added NumericalSample::_repr_html_ for html representation in IPython
 * Allow to reuse figure/axes instances from matplotlib viewer
 * PythonFunction now prints the complete traceback

=== Miscellaneous ===
 * Improved numerical stability of InverseNormal
 * Preserve history state in the marginal function.
 * Port to MinGW-w64 3.0 CRT
 * Added a new simplification rule to the MarginalTransformationEvaluation for the case where the input and output distributions are linked by an affine transformation.
 * Propagated the use of potential parallel evaluations of the computeDDF(), computePDF() and computeCDF() methods in many places, which greatly improves the performance of many algorithms.
 * Allowed for non-continuous prior distributions in the MCMC class.

=== Bug fixes ===
 * #442 (OT r1.0 Box Cox is only for Time Series Not for Linear Model)
 * #506 (There are unit tests which fail on Windows with OT 1.0)
 * #512 (The documentation is not provided with the Windows install)
 * #589 (The Histogram class is too complicated)
 * #640 (Optional values formatting in coupling_tools.replace)
 * #643 (Problem with description in graph)
 * #645 (Problem to build a truncated normal distribution from a sample)
 * #647 (cannot save a NumericalMathFunction issued from PythonFunction)
 * #648 (wrong non-independent normal ccdf)
 * #649 (Loss of accuracy in LogNormal vs Normal MarginalTransformation (in the (very) far tails))
 * #650 (OpenTURNS has troubles with spaces in path names)
 * #651 (The generalized Nataf transformation is unplugged)
 * #652 (Problem with setParametersCollection() in KernelSmoothing)
 * #657 (RandomWalkMetropolisHastings moves to zero-probability regions)
 * #661 (Problem with getParametersCollection() while using KernelSmoothing)
 * #664 (AggregatedNumericalMathEvaluationImplementation::getParameters is not implemented)
 * #667 (Missing draw quantile function in distribution class)
 * #668 (__str__ method of the Study object occasionally throws an exception)
 * #669 (Bad export of NumericalSample)
 * #670 (TruncatedDistribution)
 * #672 (Multivariate python distribution requires getRange.)
 * #674 (python nmf dont force cache)
 * #675 (Bug with standard deviation evaluation for UserDefined distribution with dimension > 1)
 * #676 (DistributionCollection Study::add crash)
 * #677 (Error in SobolSequence.cxx on macos 10.9 with gcc4.8)
 * #681 (Incomplete new NumericalSample features regarding operators)
 * #682 (dcdflib.cxx license does not comply with Debian Free Software Guidelines)
 * #683 (Normal)
 * #685 (muParser.h not installed when using ExternalProject_Add)
 * #686 (Probabilistic model with SklarCopula can't be saved via pickle)
 * #687 (Segfault using BIC and SklarCopula)
 * #688 (incorrect analytical gradient)
 * #691 (Strange behavior of convergence graph)

== 1.2 release (2013-07-26) == #release-1.2

=== Library ===

==== New combinatorial classes ====
 * KPermutations
 * KPermutationsDistribution
 * Tuples
 * CombinatorialGenerator
 * Combinations

==== New classes ====
 * PiecewiseEvaluationImplementation
 * GeneralizedPareto
 * GeneralizedParetoFactory
 * RungeKutta

==== API changes ====
 * Switched from getLegendName() and setLegendName() to getLegend() and setLegend() in the drawables.
 * Extended the add() method of the Collection class to append a collection to a given collection;
 * Extended the add() method of the Graph class in order to add another Graph.
 * Added the getCallsNumber() method to the NumericalMathFunction class.
 * Removed deprecated methods getNumericalSample in Distribution, RandomVector, TimeSeries, and TimeSeries::asNumericalSample.
 * Removed deprecated methods HistoryStrategy::reset, and resetHistory in NumericalMathFunction, NumericalMathFunctionImplementation, NumericalMathEvaluationImplementation
 * Removed deprecated method Distribution::computeCharacteristicFunction(NumericalScalar x, Bool logScale)
 * Removed deprecated method Distribution::computeGeneratingFunction(NumericalComplex z, Bool logScale)
 * Removed deprecated method Distribution::computeCDF(x, tail)

==== Python module ====
 * The distributed python wrapper is now shipped separately
 * No more need for base class casts
 * Enhanced collection classes wrapping: no more need for NumericalMathFunctionCollection, DistributionCollection, ...
 * Introduced pickle protocol support

==== Miscellaneous ====
 * Modified the matplotlib viewer in order to use color codes instead of color names, to avoid errors when the color name is not known by matplotlib.
 * Added a binning capability to the KernelSmoothing class. It greatly improves its performance for large samples (300x faster for 10^6 points and above)
 * Changed the definition of the sample skewness and kurtosis. Now, we use the unbiased estimators for normal populations.
 * Changed back to the first (thinest) definition of hyperbolic stratas. Added a function to control the number of terms per degree.

==== Bug fixes ====
 * #411 (Long time to instanciate a NumericaMathFunction (analytical function))
 * #586 (The Pie graphics could be easily improved.)
 * #593 (Can't draw a Contour drawable with the new viewer)
 * #594 (Useless dependency to R library)
 * #595 (Bug in distributed_wrapper if tmpdir point to a network filesystem)
 * #596 (Bug in distributed_wrapper if files_to_send are not in current directory.)
 * #597 (The SWIG typemap is still failing to assign some prototypes for overloaded basic objects)
 * #598 (distributed_wrapper do not kill remote sleep process.)
 * #599 (Wrong quantile estimation in Histogram distribution)
 * #600 (Please remove timing checks from python/test/t_coupling_tools.py)
 * #606 (Too permissive constructors)
 * #608 (Distributed_python_wrapper : files permissions of files_to_send parameter are not propagated)
 * #609 (How about implementing a BlatmanHyperbolicEnumerateFunction?)
 * #612 (Missing description using slices)
 * #616 (PythonDistribution)
 * #619 (chaos rvector from empty chaos result segfault)
 * #620 (LogNormalFactory does not return a LogNormal)
 * #622 (undetermined CorrectedLeaveOneOut crash)
 * #630 (Fix build failure with Bison 2.7)
 * #634 (NMF bug within the python api)
 * #637 (The docstring of coupling_tools is not up-to-date.)
 * #638 (libopenturns-dev should bring libxml2-dev)


== 1.1 release == #release-1.1

=== Library ===

New stochastic process classes:
 * ARMALikelihood
 * ARMALikelihoodFactory
 * UserDefinedStationaryCovarianceModel
 * StationaryCovarianceModelFactory
 * UserDefinedCovarianceModel
 * CovarianceModelFactory
 * NonStationaryCovarianceModel
 * NonStationaryCovarianceModelFactory
 * DickeyFullerTest

New bayesian updating classes:
 * RandomWalkMetropolisHastings
 * MCMC
 * Sampler
 * CalibrationStrategy
 * PosteriorRandomVector

New distributions:
 * AliMikhailHaqCopula
 * AliMikhailHaqCopulaFactory
 * Dirac
 * DiracFactory
 * FarlieGumbelMorgensternCopula
 * FarlieGumbelMorgensternCopulaFactory
 * FisherSnedecorFactory
 * NegativeBinomialFactory
 * ConditionalDistribution
 * PosteriorDistribution
 * RiceFactory

New classes:
 * FunctionalBasisProcess
 * Classifier
 * MixtureClassifier
 * ExpertMixture
 * Mesh
 * RestrictedEvaluationImplementation
 * RestrictedGradientImplementation
 * RestrictedHessianImplementation

==== API changes ====
 * Changed the way the TrendFactory class uses the basis. It is now an argument of the build() method instead of a parameter of the constructor.
 * Deprecated Distribution::getNumericalSample, RandomVector::getNumericalSample, TimeSeries::getNumericalSample, and TimeSeries::asNumericalSample (getSample)
 * Deprecated Distribution::computeCharacteristicFunction(NumericalScalar x, Bool logScale) (computeCharacteristicFunction/computeLogCharacteristicFunction)
 * Deprecated Distribution::computeGeneratingFunction(NumericalComplex z, Bool logScale) (computeGeneratingFunction/computeLogGeneratingFunction)
 * Deprecated Distribution::computeCDF(x, Bool tail) (computeCDF/computeComplementaryCDF)
 * Removed SVMKernel, SVMRegression classes
 * Added samples accessors to MetaModelAlgorithm.
 * Added AggregatedNumericalMathEvaluationImplementation::operator()(NumericalSample)
 * Deprecated PlatformInfo::GetId.
 * Added a draw() method to the NumericalMathFunction class.
 * Changed the return type of the build() method for all the DistributionImplementationFactory related classes. Now, it returns a smart pointer on a DistributionImplementation rather than a C++ pointer. It closes the memory leak mentioned in ticket #545.
 * Changed the return type of the getMarginal() method of the DistributionImplementation, RandomVectorImplementation and ProcessImplementation related classes. Now, it returns smart pointers instead of C++ pointers to avoid memory leak.

=== Python module ===
 * DistributedPythonFunction: new python wrapper module, which allows to launch a function
 to several nodes and cores in parallel
 * PythonFunction: added simplified constructor for functions
 * New matplotlib viewer as replacement for rpy2 & qt4 routines
 * Added PythonRandomVector, PythonDistribution to overload Distribution & RandomVector objects
 * Added NumericalSample, NumericalPoint, Description, Indice slicing
 * Added automatic python conversion to BoolCollection
 * Allowed use of wrapper data enums using their corresponding xml tags

=== Miscellaneous ===
 * Added NumericalMathFunction::clearCache
 * CMake: MinGW build support
 * CMake: completed support for UseOpenTURNS.config
 * Added quantile function on a user-provided grid.
 * Added the SetColor() and GetColor() methods to the Log class.
 * Added row and column extraction to the several matrices.
 * Added the getInverse() method to the TrendTransform and InverseTrendTransform classes.
 * Improved the generic implementation of the computeQuantile() method in the CopulaImplementation class.
 * Improved the labeling of the Kendall plot in the VisualTest class.
 * Improved the robustness of the BestModelBIC(), BestModelKolmogorov() and BestModelChiSquared() methods in the FittingTest class.
 * Ship openturns on windows as a regular python module.
 * R & R.rot as only runtime dependencies.
 * Improved the pretty-printing of many classes.
 * Added a constructor based on the Indices class to the Box class.

==== Bug fixes ====
 * #403 (do not display the name if object is unamed)
 * #424 (OT rc1.0 Ipython interactive mode: problem with "ctrl-c")
 * #429 (OT r1.0 Creation of a NumericalSample with an np.array of dimension 1)
 * #471 (The key 'BoxCox-RootEpsilon' is missing in the ResourceMap object)
 * #473 (Bug with generic wrapper)
 * #479 (Wrong output of getRealization() for the SpectralNormalProcess class when dimension>1)
 * #480 (Wrong random generator for the NegativeBinomial class)
 * #482 (Build failure with g++ 4.7)
 * #487 (Wrong output of getRealization() for the Event class built from a domain and a random vector when dimension>1)
 * #488 (The getConfidenceLength() method of the SimulationResult class does not take the given level into account)
 * #495 (g++ 4.7 miscompiles OT)
 * #496 (Missing name of DistributionFactories)
 * #497 (Spurious changes introduced in Python docstrings (r1985))
 * #504 (Bad size of testResult in HypothesisTest)
 * #509 (I cannot install OT without admin rights)
 * #510 (Cast trouble with DistributionCollection)
 * #518 (DistributionCollection does not check indices)
 * #537 (Downgrade of numpy version at the installation of openturns)
 * #538 (Please remove CVS keywords from source files (2nd step))
 * #541 (LogUniform, Burr distributions: incorrect std dev)
 * #542 (Bad default constructor of TruncatedNormal distribution)
 * #549 (OpenTURNSPythonFunction attributes can be inadvertendly redefined)
 * #551 (The generic wrapper fails on Windows)
 * #556 (OpenTURNSPythonFunction definition)
 * #560 (Missing getWeights method in Mixture class)
 * #561 (The Windows installer does not configure the env. var. appropriately.)
 * #562 (wrong value returned in coupling_tools.get_value with specific parameters.)
 * #572 (Various changes in distribution classes)
 * #576 (DrawHistogram fails with a constant NumericalSample)
 * #580 (ExpertMixture marginal problem)
 * #581 (ExpertMixture Debug Message)
 * #583 (Missing description when using NumericalMathFunction)
 * #584 (ComposedDistribution description)
 * #586 (The Pie graphics could be easily improved.)
 * #587 (Cannot save a NumericalMathFunction if built from a NumericalMathEvaluationImplementation)
 * #592 (View and Show)

== 1.0 release == #release-1.0

==== Library ====
Introducing stochastic processes modelling through these classes:
 * TimeSeries
 * TimeGrid
 * ProcessSample
 * SecondOrderModel
 * TemporalFunction
 * SpatialFunction
 * DynamicalFunction
 * ARMA
 * ARMACoefficients
 * ARMAState
 * Process
 * NormalProcess
 * CompositeProcess
 * TemporalNormalProcess
 * SpectralNormalProcess
 * WhiteNoise
 * RandomWalk
 * WhittleFactory
 * Domain
 * FilteringWindows
 * RegularGrid
 * WelchFactory
 * WhittleFactory
 * SpectralModel
 * ExponentialModel
 * CauchyModel
 * UserDefinedSpectralModel
 * SpectralModel
 * CovarianceModel
 * InverseBoxCoxTransform
 * BoxCoxTransform
 * BoxCoxFactory
 * BoxCoxEvaluationImplementation
 * InverseBoxCoxEvaluationImplementation
 * ComplexMatrix
 * TriangularComplexMatrix
 * HermitianMatrix
 * FFT
 * KissFFT
 * TrendTransform

New classes:
 * Added the NegativeBinomial class.
 * Added the MeixnerFactory class, in charge of building the orthonormal basis associated to the negative binomial distribution.
 * Added the HaselgroveSequence class, which implements a new low discrepancy sequence based on irrational translations of the nD canonical torus.
 * Added the RandomizedLHS, RandomizedQuasiMonteCarlo classes.

Enhancements:
 * Added an history mechanism to all the NumericalMathFunction types. It is deactivated by default, and stores all the input and output values of a function when activated.
 * Fixed callsNumbers being incorrecly incremented  in ComputedNumericalMathEvaluationImplementation.
 * Added getCacheHits, addCacheContent methods to NumericalMathFunction
 * Improved the speed and accuracy of moments computation for the ZipfMandelbrot distribution.
 * Added the getMarginal() methods to the UserDefined class.
 * Added the MinCopula class.
 * Improved the buildDefaultLevels() method of the Contour class. Now, the levels are based on quantiles of the value to be sliced.
 * Improved the drawPDF() and drawCDF() methods of the CopulaImplementation class.
 * Restored the ability to compute importance factors and mean point in event domain to the SimulationResult class, using the SimulationSensitivityAnalysis class.
 * Improved the StandardDistributionPolynomialFactory class to take into account the NegativeBinomial special case using Meixner factory.
 * Added methods to define color using the Hue, Saturation, Value color space to the Drawable class.
 * Added the isDiagonal() method to the SymmetricMatrix class.
 * Improved the use of ResourceMap throughout the library.
 * The input sample of the projection strategy is stored in the physical space in all circumstances.
 * Parallelized NumericalSample::computeKendallTau() method.
 * Improved the FunctionalChaosRandomVector: it is now based on the polynomial meta model in the measure space instead of the input distribution based random vector. It provides the same output distribution for much cheaper realizations.
 * Improved the performance of the RandomMixture class. Now, all the Normal atoms are merged into a unique atom, which greatly improve the performance in case of random mixture of many such atoms.
 * Fixed bug in NumericalSample::exportToCSV method.

==== API changes ====
 * deprecated Interval::isNumericallyInside(const NumericalPoint & point) in favor of numericallyContains(const NumericalPoint & point)
 * removed deprecated class SobolIndicesResult.
 * removed deprecated class SobolIndicesParameters.
 * removed deprecated method CorrelationAnalysis::SobolIndices.
 * Removed FunctionCache in favor of in/out History.
 * Added 2 mandatory macros for wrappers: WRAPPER_BEGIN and WRAPPER_END.

=== Python module ===
 * Added Matrix / Tensor / ComplexMatrix conversion from/to python sequence/list/ndarray
 * Added typemaps to convert directly Indices and Description object from python sequences
 * Added operators NumericalPoint::__div__, __rmul__; NumericalSample::operator==; Matrix::__rmul__.
 * Fixed a memory leak in PythonNumericalMathEvaluationImplementation.

=== Miscellaneous ===
 * Added patch for OSX build
 * Updated the MuParser version. OpenTURNS is now based on MuParser version 2.0.0.
 * Moved the Uncertainty/Algorithm/IsoProbabilisticTransformation folder into Uncertainty/Algorithm/Transformation folder, in order to prepare the development of the process transformations.
 * Added colorization to make check and make installcheck outputs.
 * Windows (un)installer can be run in quiet mode (e.g. openturns-setup-1.0.exe /S /D=C:\Program Files\OpenTURNS).
 * Windows installer can avoid admin check (e.g. openturns-setup-1.0.exe /userlevel=[0|1]).
 * The windows python example uses NumericalPythonMathFunction and can launch several external application in parallel.

==== Bug fixes ====
 * #300 (openturns_preload makes it harder to bypass system libraries)
 * #365 (LeastSquaresStrategy sample contructor)
 * #366 (ProjectionStrategy's input sample gets erased)
 * #369 (ndarray of dimension > 1 casts into NumericalPoint)
 * #371 (Invalid DistributionImplementation::computeCDF dimension)
 * #376 (Confidence intervals for LHS and QMC / RQMC implementation)
 * #377 (Save a study crash after remove object)
 * #378 (CMake always calls swig even if source files have not changed)
 * #379 (Computation of the Cholesky factor)
 * #380 (Ease customizing installation paths with CMake)
 * #381 (Indices typemap)
 * #382 (CorrelationMatrix::isPositiveDefinite crashes when matrix empty)
 * #387 (cmake installs headers twice)
 * #388 (Broken illegal argument detection in TimeSeries[i,j])
 * #389 (Bug in ARMA prediction)
 * #390 (Reorder tests launched by CMake to mimic Autotools)
 * #398 (Cannot copy a TimeSeries in TUI)
 * #399 (Wrong automatic cast of TimeSeries into NumericalSample in TUI)
 * #400 (segmentation fault with TBB and GCC 4.6)
 * #405 (missing headers in libopenturns-dev)
 * #406 (Calcul quantiles empiriques)
 * #407 (print fails with a gradient)
 * #410 (Problem with getMarginal on a NumericalMathFunction)
 * #414 (Fix compiler warnings)
 * #417 (Minor bug in FFT)
 * #418 (Problem in SpectralNormalProcess)
 * #420 (File WrapperCommon_static.h forgotten during the installation (make install) ?)
 * #421 (Problem when testing the wrapper template wrapper_calling_shell_command)
 * #423 (OT rc1.0 Bug while creating a NumericalPoint with a numpy array)
 * #425 (OT r1.0 Bug while creating a Matrix with a numpy matrix)
 * #432 (TemporalNormalProcess bad dimension)
 * #434 (Missing copyOnWrite() in TimeSeries.getValueAtIndex())
 * #436 (Wrong results when using external code wrapper with openturns not linked to TBB and input provided in the command line)
 * #445 (slow NumericalSample deepcopy)
 * #464 (dimension not checked in NumericalSample)
 * #465 (The ViewImage function makes a cmd.exe console appear (on Windows))

== 0.15 release == #release-0.15

=== Library ===
Sparse polynomial chaos expansion:
 * LAR algorithm
 * CorrectedLeaveOneOut cross-validation
 * KFold cross-validation

New distributions:
 * Burr
 * InverseNormal

New classe:
 * BlendedStep: proportional finite difference step
 * DualLinearCombination NumericalMathFunctions classes
 * CharlierFactory class, which provides orthonormal polynomials for the Poisson distribution.
 * KrawtchoukFactory class, which provides orthonormal polynomials for the Binomial distribution.

Enhancements:
 * Added the DrawKendallPlot() method to the VisualTest class.
 * SensitivityAnalysis uses efficient Saltelli's algorith implementation without relying on R-sensitivity

==== Bug fixes ====
 * #344
 * #322
 * #324
 * #319
 * #307
 * #302
 * #227
 * #337
 * #350
 * #338
 * #308

=== Python module ===

 * Numpy arra type conversion
 * Ability to pickle an OpenTURNSPythonFunction

==== Bug fixes ====

 * #343
 * #284
 * Better handling of python exception in python NumericalMathFunction


== 0.14.0 release == #release-0.14.0
{{{
#!html
<h1 style="color: red">
WARNING: There is a bug regarding the iso-probabilistic transformation<br> affecting all the algorithms working in the standard space (FORM/SORM, chaos PCE, directional sampling),<br>
 as a result the values provided can be biased in certain cases.
</h1>
}}}




=== Library ===

==== Enhancements ====
New distributions:
 * Arcsine
 * ArcsineFactory
 * Bernoulli
 * BernoulliFactory
 * Burr
 * BurrFactory
 * Chi
 * ChiFactory
 * Dirichlet
 * DirichletFactory
 * FisherSnedecor
 * InverseNormal
 * InverseNormalFactory
 * Multinomial
 * MultinomialFactory
 * NonCentralChiSquare
 * Rice
 * Trapezoidal
 * TrapezoidalFactory
 * ZipfMandelBrot
New differentation classes:
 * FiniteDifferenceGradient
 * FiniteDifferenceHessian
 * FiniteDifferenceStep
 * ProportionalStep
 * ConstantStep
New low discrepancy sequences:
 * InverseHaltonSequence
 * FaureSequence
New classes:
 * TBB
 * TTY
 * HyperbolicAnisotropicEnumerateFunction

Enhancement of existing classes:
 * Wrappers library:
   * IO performance
   * Better error handling
   * Massive parallelization support: tested up to 1k threads and 10e7 points
   * Generic wrapper (no compilation required anymore)
 * NumericalSample
   * Use of TBB library for multithreading
   * New imlementation allowing storage up to 8Gb
   * Added clear() method to erase all content
   * Added merge() method to merge two instances
   * New accessors
 * Pretty print for the following classes:
 * Accessors to a composition of NumericalMathFunctions
 * Aggregated functions
 * FunctionalChaosAlgorithm allows for a multivariate model
 * Automatic differentiation of analytical formulas
 * Enhancement of distributions:
   * Enhanced PDF/CDF drawing for discrete distributions
   * Generic realization implementation for n-d distributions
   * LogNormalFactory uses maximum likeliHood
   * NormalCopulaFactory uses Kendall tau
   * HistogramFactory based on Scott estimator
   * Implementation of the RosenBlatt transformation
 * Enhancement of graphs:
  * Line width setting for StairCase and BarPlot
  * CobWeb plot
  * Copula fitting test (Kendall plot)
  * Cloud from complex numbers


Methods:
 * Added a constructor based on two input/output NumericalSamples to the NumericalMathFunction allowing to use the FunctionalChaos provided a sample.
 * Added the getProjectionStrategy() method to FunctionalChaosAlgorithm allowing to retrieve the design experiment generated.


==== Miscellaneous ====
General:
 * Compatibility with r-sensitivity > 1.3.1
 * CMake compatibility

Moved classes:
 * LeastSquares, QuadraticLeastSquares, LinearTaylor, QuadraticTaylor got moved to Base/MetaModel

==== Bug fixes ====
Fixes:
 * Fixed Mixture distribution

=== Python module ===
==== Enhancements ====
 * No more upcasting necessary for the following classes:
   * Distribution
   * HistoryStrategy

==== Bug fixes ====
 * Less RAM required to build openturns thanks to new module dist
 * Compatibility with swig 2
 * Correct install on OSes that use a lib64 dir on x86_64 arch (rpm distros)

==== Miscellaneous ====
 * Added some docstring to the main module

----

== 0.13.2 release == #release-0.13.2

=== Library ===

==== Enhancements ====
New classes:
 * BootstrapExperiment
 * ChebychevAlgorithm
 * ConditionalRandomVector
 * GaussProductExperiment
 * GramSchmidtAlgorithm
 * HaltonSequence
 * OrthogonalUnivariatePolynomial
 * OrthonormalizationAlgorithm
 * Os
 * StandardDistributionPolynomialFactory

Enhancement of existing classes:
 * Pretty print for the following classes:
   * NumericalSample
   * Matrix
   * UniVariatePolynomial
 * New generic algorithm for the computeCovariance() and computeShiftedMoment() methods for the continuous distributions.
 * Improved the CSV parser of the NumericalSample class. It can now cope with the various end of line conventions and any kind of blank characters in lines.
 * Improved the CSV export by adding the description of the NumericalSample into the resulting file.
 * The default constructor of a CovarianceMatrix now initializes it to the identity matrix.
 * It is now possible to compute the tail quantile and tail CDF of any distribution.

Methods:
 * Added the getStandardMoment() method that computes the raw moments of the standard version of the distribution for the following ones:
   * Beta
   * ChiSquare
   * Exponential
   * Laplace
   * Logistic
   * LogNormal
   * Normal
   * Rayleigh
   * Student
   * Triangular
   * Uniform
   * Weibull
 * setAlphaBeta() method to set simultaneously the two parameters of a Weibull distribution.
 * setParametersCollection() and getParametersCollection() for the Student distribution.
 * Added a constructor based on a NumericalSample and the optional corresponding weights to the UserDefined distribution.
 * Added two new methods for the computation of the bandwidth in the 1D case to the KernelSmoothing class, namely the computePluginBandwidth() and computeMixedBandwidth() methods.
 * Added the getMoment() and getCenteredMoment() methods to the Distribution class, with a generic implementation.
 * Added the setDistribution() method to the LHSExperiment class.
 * Added the getRoots() and getNodesAndWeights() methods to the OrthogonalUniVariatePolynomial and OrthogonalProductPolynomialFactory classes.
 * Added a constructor from two 1D NumericalSample to the cloud class.
 * Added the PDF format as export formats to the Graph class.
 * Added the computeSingularValues() method to the Matrix class.
 * Added a fill() method to the Indices class, that aloows to fill an Indices object with the terms of an arithmetic progression.
 * Added a constructor from a collection of String to the Description class.
 * Added a getNumericalVolume() method to the Interval class. It computes the volume of the interval based on its numerical bounds, which gives a finite number even for infinite intervals.
 * Added the printToLogDebug(), setWrapperError(), clearWrapperError(), getWrapperError() methods to the WrapperCommonFunctions class.
 * Added the setError() function to the WrapperCommon class.
 * Added the GetInstallationDirectory(), GetModuleDirectory(), CreateTemporaryDirectory(), DeleteTemporaryDirectory() methods to the Path class.
 * Added the getReccurenceCoefficients() method to the OrthogonalUnivariatePolynomialFamily class to give access to the three term reccurence coefficients verified by an orthonormal family of univariate polynomials.
 * Added a generate() method that also gives access to the weigths of the realizations to all the weighted experiements, namely:
   * BootstrapExperiment
   * FixedExperiment
   * ImportanceSamplingExperiment
   * LHSExperiment
   * LowDiscrepancyExperiment
   * MonteCarloExperiment

==== Miscellaneous ====
General:
 * Added the ability to set the log severity through the environment variable OPENTURNS_LOG_SEVERITY.
 * Deactivated the cache by default in the NumericalMathFunction class.
 * Added a warning about the use of the default implementation of the gradient and hessian in the NumericalMathFunction class.
 * Removed the exception declarations to all the methods.

Moved classes:
 * LeastSquaresAlgorithm became PenalizedLeastSquaresAlgorithm, which allows to specify a general definite positive L2 penalization term to the least squares optimization problem.
 * Removed the classes related to the inverse marginal transformation: they have been merged with the corresponding marginal transformation classes.
 * Moved the BoundConstrainedAlgorithmImplementation::Result class into the BoundConstrainedAlgorithmImplementationResult class to ease the maintenance of the TUI.

==== Bug fixes ====
Fixes:
 * Unregistered Weibull factory.
 * Very bad performance of wrappers on analytical formulas.
 * The computeCDF() method of the UserDefined distribution invert the meaning of the tail flag.
 * Compilation options defined by OpenTURNS have errors.
 * And many more little bugs or missing sanity tests that have been added along the lines...

=== Python module ===
==== Enhancements ====
 * Any collection of objects can now be built from a sequence of such objects.
 * Improved the compatibility between the OpenTURNS classes and the Python structures. The following classes can now be built from Python sequences:
   * ConfidenceInterval
   * Description
   * Graph
   * Histogram
   * HistogramPair
   * Indices
   * Interval
   * NumericalPoint
   * NumericalPointWithDescription
   * TestResult
   * UniVariatePolynomial
   * UserDefinedPair
 * Improved the use of interface classes in place of implementation classes: it removes the need to explicitely cast an implementation class into an interface class.
 * Split the module into 16 sub-modules, to allow for a fine grain loading of OpenTURNS.

==== Bug fixes ====
 * 1Gb of RAM required to build openturns

==== Miscellaneous ====
 * The ViewImage facility is now based on Qt4.
 * The Show facility is now based on rpy2, with an improved stability.

=== Documentation ===
see [wiki:NewFeaturesDoc#January2010 here]

----

== 0.13.1 release == #release-0.13.1

=== Library ===

==== Enhancements ====
New classes:
 * Added the LowDiscrepancyExperiment class to allow for the
   generation of a sample from any distribution with independent
   copula using low discrepancy sequences.
 * Added pretty printing to C++ library.
 * Added the ImportanceSamplingExperiment class, that allows to generate a sample according to a distribution and weights such that the weighted sample is representative of another distribution.

Enhancement of existing classes:
 * TruncatedDistribution.
 * Changed the constructor of the FunctionalChaosResult class in order to store the orthogonal basis instead of just the measure defining the dot product.
 * QuasiMonteCarlo now uses sample generation.
 * More accurate range computation in Gamma class.
 * NumericalMathEvaluationImplementation
 * Added a default description to the ProductPolynomialEvaluationImplementation class.
 * Added debug logs to the DistributionImplementation class.
 * Made minor enhancements to the RandomMixture class.
 * Improvement of poutre.cxx in order to support multithreading.
 * Added a switching strategy to the RandomMixture class for bandwidth selection.
 * Improved the computeScalarQuantile() method of the DistributionImplementation class.
 * Improved the project() and computeProbability() methods of the RandomMixture class.
 * Adopted a more conventionnal representation of the class that will change the results when using non-centered kernels compared to the previous implementation for the KernelMixture class.
 * Improved const correctness of the MatrixImplementation class.
 * Improved const correctness of the SquareMatrix class.
 * Improved const correctness of the SymmetricMatrix class.
 * Improved the numerical stability of the computePDF() method for the Gamma class. It avoids NaNs for Gamma distributions with large k parameter.
 * Improved the RandomMixture class performance and robustness.
 * DistributionImplementation.
 * Added the specification of input and output dimensions for the MethodBoundNumericalMathEvaluationImplementation class.
 * Improved const usage in the NumericalSampleImplementation class.
 * Added ResourceMap cast methods to integral and base types.
 * Added streaming to WrapperFile class
 * Add optional framework tag to XML DTD (for use with Salome).
 * Started implementation of output filtering for libxml2.
 * Changed some debug messages.
 * Minor enhancement of the ComposedNumericalMathFunction class to improve the save/load mechanism.
 * Enhanced the Curve class to allow the drawing of 1D sample or the drawing of a pair of 1D samples.
 * Changed the default precision for the PDF and CDF computations in the RandomMixture class.
 * Enhanced the Indices class: is is now persistent.
 * Enhanced the WeightedExperiment class in order to add a non-uniform scalar weight to each realization of the generated sample.
 * Enhanced the LeastSquaresStrategy class to use the non-uniformly weighted experiments.
 * Enhanced the ProjectionStrategy class to prepare the development of the IntegrationStrategy class.
 * Enhanced the ProjectionStrategyImplementation class to prepare the development of the IntegrationStrategy class.
 * Enhanced the AdaptiveStrategy class to prepare the development of the IntegrationStrategy class.
 * Enhanced the CleaningStrategy class to take into account the changes in the AdaptiveStrategy class.
 * Enhanced the SequentialStrategy class to take into account the changes in the AdaptiveStrategy class.
 * Enhanced the FixedStrategy class to take into account the changes in the AdaptiveStrategy class.
 * Enhanced the FunctionalChaosAlgorithm class to take into account the changes in the AdaptiveStrategy class.

Methods:
 * Added the computeRange() method to the NonCentralStudent class.
 * Added an accessor to the enumerate function in the OrthogonalBasis, OrthogonalFunctionFactory and
   OrthogonalProductPolynomialFactory classes.
 * Added the computeCharacteristicFunction() method to the Gumbel class.
 * Added the computeCharacteristicFunction() method to the LogNormal class.
 * Added the computePDF(), computeCDF(), computeQuantile() methods based on a regular grid for the 1D case of the DistributionImplementation class.
 * Added a setParametersCollection() method to the DistributionImplementation class.
 * Added the computePDF(), computeCDF() and computeQuantile() methods based on a regular grid to the RandomMixture class.
 * Added accessors to the reference bandwidth to the RandomMixture class.
 * Added the getStandardDeviation(), getSkewness() and getKurtosis() methods to the KernelMixture class
 * Added a flag to the computeCharacteristicFunction() method to perform the computation on a logarithmic scale to the ChiSquare, Exponential, Gamma, Geometric, KernelMixture, Laplace, Logistic, LogNormal, Mixture, Normal, RandomMixture, Rayleigh, Triangular, TruncatedNormal and Uniform classes.
 * Changed the quantile computation of the Beta, ChiSquare, Epanechnikov, Exponential, Gamma, Geometric, Gumbel, Histogram, Laplace, Logistic, LogNormal, Poisson, RandomMixture, Rayleigh, Triangular, TruncatedDistribution, TruncatedNormal, Uniform and Weibull classes.
 * Added a setParametersCollection method to the Beta, ChiSquare, ClaytonCopula, Exponential, FrankCopula, Gamma, Geometric, GumbelCopula, Gumbel, Laplace, Logistic, LogNormal, NonCentralStudent, Poisson, Rayleigh, Triangular, TruncatedNormal, Uniform and Weibull classes.
 * Added a buildImplementation() method based on parameters to the BetaFactory, ChiSquareFactory, ClaytonCopulaFactory, ExponentialFactory, FrankCopulaFactory, GammaFactory, GeometricFactory, GumbelCopulaFactory, GumbelFactory, LaplaceFactory, LogisticFactory, LogNormalFactory, PoissonFactory, RayleighFactory, TriangularFactory, TruncatedNormalFactory, UniformFactory and WeibullFactory classes.
 * Added a new buildImplementation() to the DistributionFactory and DistributionImplementationFactory classes. It allows to build the default representative instance of any distribution. All the distribution factories have been updated.
 * Added a default constructor to the MultiNomial and Histogram classes.
 * Added a setParametersCollection() method to the EllipticalDistribution class.
 * Added a method to compute centered moments of any order on a component basis in the NumericalSample and NumericalSampleImplementation classes.
 * Added the computation of arbitrary Sobol indices and total indices in the FunctionalChaosRandomVector class.

==== Miscellaneous ====
General:
 * Added patch in order to support MS Windows platform (mingw).
 * Defined the name of OpenTURNS home environment variable in OTconfig.h.
 * Changed messages printed to log in wrapper substitution functions.
 * Added an include file to allow the compilation of the Log class for windows.
 * Cleaned TODO file.
 * Checked multi-repos behavior.
 * Checked repository is working
 * Started refactoring of header files.
 * Prepared the loading of const data from a configuration file.
 * Removed the initialization during declaration of all the static const attributes.
 * Started implementation of output filtering for libxml2.
 * Changed some debug messages.

Moved classes:
 * Removed SVMRegression from lib and python. Removed tests files too.

Renamed methods:
 * Renamed the generateSample() method of the
   LowDiscrepancySequence, LowDiscrepancySequenceImplementation and
   SobolSequence classes in order to be more coherent with the
   RandomGenerator class.
 * Fixed a typo in the name of the sorting method of the NumericalSample class: sortAccordingAComponent() became sortAccordingToAComponent().

==== Bug fixes ====
Fixes:
 * Fixed a bug in the computeRange() method of several distributions.
 * Fixed a bug in the SequentialStrategy, it was not storing the index of the first vector.
 * Fixed a bug in the PythonNumericalMathEvaluationImplementation class. This closes ticket #204.
 * Fixed a bug in the ComputedNumericalMathEvaluationImplementation class. This closes ticket #205.
 * Fixed bug #505650 from Debian.
 * Fixed an overflow bug in the computeRange() method of the ChiSquared and Gamma distributions.
 * Fixed a bug in the computeCharacteristicFunction() method of the KernelMixture class.
 * Fixed an aliasing issue for bounded distributions in the the RandomMixture class.
 * Fixed bug in t_Cache_std.cxx : double definition for TEMPLATE_CLASSNAMEINIT.
 * Fixed bug in openturns_preload.c: look for the library libOT.so.0 in the standard paths, ${OPENTURNS_HOME}/lib/openturns and install path. Closes #211.
 * Fixed bug in Path.cxx: Use env var OPENTURNS_HOME to find OpenTURNS standard paths. Closes #212.
 * Correct compilation error that are not detected by linux distcheck.
 * Fixed bug in ot_check_openturns.m4 macro. Closes #207.
 * Fixed bug in WrapperMacros.h file. Closes #209.
 * Fixed bug in wrapper substitution function when a regexp matched two similar lines in file. Closes #199.
 * Fixed a bug in the drawPDF() method of the Distribution class, due to a change in the Box class. It closed ticket #208.
 * Fixed a typo in the LogNormal class.
 * Fixed a bug in the computeCovariance() method of the KernelMixture class.
 * Fixed a typo in WrapperFile class.
 * Fixed a bug in the computeCharacteristicFunction() method of the Gamma class.
 * Fixed a bug in the computeSkewness() and computeKurtosis() methods of the KernelMixture class.
 * Fixed a bug in the computeRange() method of the Laplace class.
 * Fixed bug concerning DTD validation for wrapper description files.
 * Fixed bug concerning wrapper templates that didn't link to OpenTURNS correclty.
 * Fixed bug on wrapper description structure.
 * Fixed minor cast warnings.

=== Python module ===
==== Enhancements ====
 * Welcome message is now printed to stderr.
 * Added new python modules common and wrapper (from base).

==== Bug fixes ====
 * Fixed bug concerning openturns_viewer module, now called as
   openturns.viewer.
 * Fixed bug in base_all.i interface file.
 * Added the missing SWIG files in base.i and uncertainty.i that prevented the FunctionalChaosAlgorithm and SVMRegression classes to be useable from the TUI.

==== Miscellaneous ====

=== External Modules ===
==== Enhancements ====
 * Added curl support for URLs.

==== Bug fixes ====
 * Fixed many bugs preventing from using the library and the python module from an external component.

=== Documentation ===
==== UseCase Guide ====
 * Added a description on how to manage the welcome message of the TUI in the UseCase guide.
 * Updated the UseCaseGuide in order to reflect the new functionalities.

==== Constribution Guide ====
 * How to use version control system
 * How to develop an external module
 * Typos fixed

==== User Manual ====
 * Updated the UserManual in order to reflect the new functionalities.
 * Fixed various typos.

==== Examples Guide ====
 * Updated the ExamplesGuide in order to reflect the new functionalities.

==== Bug fixes ====
 * Fixed bug concerning doc directory (autotools crashed).

----

== 0.13.0 release == #release-0.13.0

=== Library ===
==== Enhancements ====

  * Generic wrapper (compatible with Salome).
  * Wrapper designer guide.
  * Polynomial Chaos Expansion. WARNING! Due to a mistake, this feature is only available in the C++ library and not the TUI.
  * Support Vector Regression. WARNING! Due to a mistake, this feature is only available in the C++ library and not the TUI.
  * Sensitivity Analysis (Sobol indices).

=== GUI ===
The gui module is definitely removed. A new (and simplier) GUI will be proposed later.

----

== 0.12.3 release == #release-0.12.3

=== Library ===
==== Enhancements ====
New classes:
 * LeastSquareAlgorithm
 * StratifiedExperiment
 * WeightedExperiment
 * MonteCarloExperiment
 * IndicatorNumericalMathEvaluationImplementation
 * ProductNumericalMathEvaluationImplementation
 * ProductNumericalMathFunction
 * ProductNumericalMathGradientImplementation
 * ProductNumericalMathHessianImplementation
 * Generalized Laguerre orthonormal factory
 * Orthonormal Jacobi factory
 * LHSExperiment
 * CleaningStrategy
 * FixedExperiment: allow to reuse an existing sample into a factory of NumericalSample.

Enhancement of existing classes:
 * WrapperFile
 * WrapperData
 * Distribution
 * NumericalMathFunction
 * NumericalMathFunctionImplementation
 * HermiteFactory and LegendreFactory: from Orthogonal Polynomials to Orthonormal Polynomials & Product Polynomial Evaluation
 * ProductPolynomialEvaluationImplementation
 * UniVariatePolynomial
 * HermiteFactory
 * LaguerreFactory
 * LegendreFactory
 * JacobiFactory
 * MonteCarloExperiment
 * WeightedExperiment
 * FunctionalChaosAlgorithm
 * FunctionalChaosResult
 * ProjectionStrategy
 * ProjectionStrategyImplementation
 * RegressionStrategy
 * HermiteFactory
 * JacobiFactory
 * LaguerreFactory
 * LegendreFactory
 * OrthogonalFunctionFactory
 * OrthogonalProductPolynomialFactory
 * OrthogonalUniVariatePolynomialFactory
 * UserDefined
 * FunctionalChaosAlgorithm: now can handle any input distribution.
 * performance of the LinearLeastSquares and QuadraticLeastSquares classes for the case of multidimensional output dimension.
 * VisualTest
 * EnumerateFunction

Methods:
 * Add write method and validation to WrapperFile class.
 * Add MethodBoundNumericalMathEvaluationImplementation class test.
 * Missing method in OrthogonalFunctionFactory class.
 * Add a constructor for linear combinations in NumericalMathFunction class.
 * Add drawing capabilities to the UniVariatePolynomial class.
 * Add a compaction mechanism for leading zeros in UniVariatePolynomial class.
 * AdaptiveStrategy: accessor to the partial basis.
 * Add missing getInputNumericalPointDimension() and getOutputNumericalPointDimension() methods in LinearCombinationGradientImplementation and LinearCombinationHessianImplementation classes.


==== Miscellaneous ====
Add skeletons for the very first classes of chaos expansion :
 * UniVariatePolynomial
 * ProductPolynomialEvaluationImplementation
 * OrthogonalUniVariatePolynomialFactory
 * Hermite
 * Legendre
 * EnumerateFunction
 * OrthogonalProductPolynomialFactory
 * OrthogonalFunctionFactory
 * OrthogonalUniVariatePolynomialFamily
 * OrthogonalBasis
 * AdaptiveStrategyImplementation
 * AdaptiveStrategy
 * FixedStrategy
 * SequentialStrategy
 * ProjectionStrategyImplementation
 * ProjectionStrategy
 * RegressionStrategy
 * FunctionalChaos
 * FunctionalChaosResult
 * LeastSquareAlgorithm
 * LinearCombinationEvaluationImplementation
 * LinearCombinationGradientImplementation
 * LinearCombinationHessianImplementation

Reworked the Experiment class hierarchy.

Moved classes:
 * Legendre to LegendreFactory
 * Hermite to HermiteFactory
 * LeastSquareAlgorithm to LeastSquaresAlgorithm

Removed unimplemented AggregatedNumericalMathFunction class.

Implementation:
 * EnumerateFunction
 * Hermite
 * OrthogonalUniVariatePolynomialFactory
 * UniVariatePolynomial
 * Distribution in Orthogonal Univariate Polynomial Factory
 * AdaptiveStrategy
 * AdaptiveStrategyImplementation
 * FixedStrategy
 * FunctionalChaosAlgorithm
 * FunctionalChaosResult
 * ProjectionStrategy
 * ProjectionStrategyImplementation
 * RegressionStrategy
 * SequentialStrategy
 * SequentialStrategy
 * OrthogonalUniVariatePolynomialFamily
 * LinearCombinationEvaluationImplementation
 * LinearCombinationGradientImplementation
 * OrthogonalProductPolynomialFactory

Normalized the residual in LeastSquaresAlgorithm class.

Added const correctness in SymmetricTensor, Tensor and TensorImplementation classes.

Added verbosity control to the CleaningStrategy class.

Changed the computation of the computeKurtosisPerComponent() method of the NumericalSample class in order to be consistent with the getKurtosis() method of the Distribution class.

==== Bug fixes ====
Fixes:
 * Fix bug in prerequisite detection.
 * Fix minor bugs to support GCC 4.4 (from Debian Bug!#505650: FTBFS with GCC 4.4: missing #include).
 * Fix typo in UniVariatePolynomial class.
 * Fix typo in Hermite class.
 * Fix typo in Legendre class.
 * Fix typo in OrthogonalBasis class.
 * Fix typo in OrthogonalFunctionFactory class.
 * Fix typo in OrthogonalUniVariatePolynomialFactory class.
 * Fix minor bug in UniVariatePolynomial class.
 * Fix bugs in OrthogonalBasis/OrthogonalUniVariatePolynomialFactory class.
 * Fix bug in LaguerreFactory class.
 * Fix small bug in SequentialStrategy class.
 * Fix bug in FunctionalChaosResult.cxx class.
 * Fix typo in the computeKendallTau() method of the NumericalSample class. This closed ticket #161.
 * Fix typo in Normal class. This closed ticket #164.

Rectified the recurrence in the orthonormal Laguerre Factory

=== Python module ===
==== Enhancements ====
New classes:
 * all classes related to the FunctionalChaosAlgorithm class

==== Miscellaneous ====
Added the python test for the particular orthonormal polynomial factories

=== Documentation ===
==== Bug fixes ====
Fixes:
 * Fix typo in the User Manual. This closes ticket #55.


=== Validation ===
==== Miscellaneous ====
Converted Maple binary files into Maple text files into validation directory.


----

== 0.12.2 release == #release-0.12.2

=== Library ===
==== Enhancements ====
New classes:
 * SensitivityAnalysis : using R sensitivity package for Sobol indices computation. Might strongly evolve soon
 * SklarCopula : allows to extract the copula of any multidimensional distribution
 * StandardSpaceSimulation
 * StandardSpaceImportanceSampling
 * ClaytonCopulaFactory
 * FrankCopulaFactory
 * GumbelCopulaFactory
 * RosenblattEvaluation
 * InverseRosenblattTransformation
 * XMLToolbox

Enhancement of existing classes:
 * IndependentCopula
 * QuadraticNumericalMathEvaluationImplementation
 * StandardSpaceControlledImportanceSampling
 * TruncatedNormal
 * Classes related to matrices for constness consistency
 * ContinuousDistribution
 * Interval: added basic arithmetic and set union.

Dependencies:
 * Removed dependency to rotRPackage for the Kolmogorov() method of the FittingTest class. It greatly improves both the performance and the generality of this method.
 * Removed BOOST dependency.
 * Removed Xerces-C XML dependency.
 * Added libxml2 dependency.

Wrappers:
 * Wrapper load time and NumericalMathFunction creation are now separated. A NumericalMathFunction can be created from a WrapperFile object.
 * Add customize script to help writing new wrappers.
 * Simplified wrapper writing through the usage of macros.
 * Renewed wrapper templates.
 * Multithreaded wrappers. The number of CPUs is computed at startup.

Methods:
 * Add method adapter to NumericalMathFunction : one can use any object's method as a execute part of a NumericalMathFunction.
 * Started to implement complementary CDF for all the distributions. It will allow to greatly improve the accuracy of the isoprobabilistic transformations.
 * Added tail CDF computation for most of the distributions (ongoing work).
 * Added Debye function to SpecFunc class.
 * Added a method to solve linear systems with several right-hand sides to all the matrices classes.
 * Added a simplified interface to build scalar functions in NumericalMathFunction class.
 * Added methods related to the archimedean generator to the ClaytonCopula class.
 * Enhanced LambertW evaluation in SpecFunc class.
 * Added constructor based on Distribution and Interval to the TruncatedDistribution class.
 * Enhanced DrawQQplot and DrawHenryLine methods in VisualTest class.
 * Added methods for the computation of conditional pdf, conditional cdf and conditional quantile to the following classes:
   * ClaytonCopula
   * ComposedCopula
   * ComposedDistribution
   * FrankCopula
   * GumbelCopula
   * IndependentCopula
   * NormalCopula
   * Normal
   * ArchimedeanCopula
   * ContinuousDistribution
   * Distribution
   * DistributionImplementation
 * Added verbosity control to the classes AbdoRackwitz, BoundConstrainedAlgorithm, BoundConstrainedAlgorithmImplementation, Cobyla, NearestPointAlgorithm, NearestPointAlgorithmImplementation, SQP, TNC.
 * Added constructor based on String to the Description class.
 * Added range computation and more consistent quantile coputation to the classes Beta, ComposedDistribution, Epanechnikov, Exponential, Gamma, Geometric, Gumbel, Histogram, KernelMixture, Logistic, LogNormal, Mixture, Normal, RandomMixture, Triangular, TruncatedDistribution, TruncatedNormal, Uniform, Weibull, CopulaImplementation, Distribution, DistributionImplementation, EllipticalDistribution.
 * Enhanced quantile computation for the classes NormalCopula, Student, FrankCopula, ComposedDistribution, Gumbel, ComposedCopula, GumbelCopula, Normal, IndependentCopula and EllipticalDistribution.

==== Miscellaneous ====
Better logging facility.

Various improvements:
 * Improved recompilation process.
 * Improved the const correctness of many classes.
 * Improved performance of LinearNumericalMathEvaluationImplementation, QuandraticNumericalMathEvaluationImplementation, SymmetricMatrix, StorageManager, XMLStorageManager, WrapperData and some utility classes

Build process:
 * General cleaning in Uncertainty/Distribution (ongoing work).
 * Removed useless files.
 * Allow final user to compile the installed tests in a private directory.
 * Reorganized the MetaModel directory: Taylor approximations and LeastSquares approximation have a separate folder.
 * Renamed XXXFunction classes into XXXEvaluation classes in IsoProbabilisticTransformation hierarchy.
 * Modified WrapperCommon class to suppress compiler warnings.
 * Minor enhancement of WrapperObject class to suppress compiler warnings.

Wrappers:
 * Add trace to optional functions in wrapper.
 * Add <subst> tag to XML description files.

Other:
 * Removed Kronecker product implementation as it is never used and should have been implemented another way.
 * Removed the use of OT::DefaultName as an explicit default value for the name of all classes in Base and a significant part of Uncertainty. Ongoing work.
 * Minor enhancement of DistFunc class.
 * Reduced dependence to dcdflib library.
 * Replaced Analytical::Result, FORM::Result and SORM::Result classes by AnalyticalResult, FORMResult and SORMResult classes.

==== Bug fixes ====
Fixes:
 * Fixed a minor bug in KernelMixture class.
 * Fixed a minor bug in Contour class.
 * Fixed a minor bug in Mixture class.
 * Fixed a bug in SQP class. This fix ticket #146, see trac for details.
 * Fixed a bug in QuadraticLeastSquares class.
 * Fixed a bug in LinearLeastSquares class.
 * Fixed bugs in computeConditionalQuantile() and computeCinditionalCDF() methods of ComposedCopula class.
 * Fixed a minor bug in the computeProbability() method of the ComposedCopula and the ComposedDistribution classes.
 * Fixed a typo in the ComposedDistribution class.
 * Fixed a bug in StandardSpaceImportanceSampling class.
 * Fixed a bug in the LambertW method of SpecFunc class.
 * Fixed bugs in solveLinearSystemRect() method of MatrixImplementation class.
 * Applied patch from support-0.12 to fix ticket #132 and #133.
 * Fixed bug in Path class.
 * Added a missing method into the IndependentCopula class. This closes the ticket #149.
 * Improved PythonNumericalMathFunctionImplementation class. Now supports sequence objects as input. NumericalSample.ImportFromCSVFile now warns when file is missing. Closes #144.
 * Promoted some NumericalPoint into NumericalPointWithDescription that were missed during the separation between NumericalPoint and Description into the getParameters() method of several distributions. This solves tickets #155.
 * Changed the return type of the getImportanceFactors() method of the QuadraticCumul class. This solves ticket #156.
 * Added a simplified constructor from a String to the class Description. It closes ticket #108.
 * Fixed a bug in the calling sequence of LAPACK into MatrixImplementation class.
 * Changed utils/Makefile.am in order to have rotRPackage_1.4.3.tar.gz in distribution. Closes #143.
 * Fix bug in WrapperObjet.cxx.
 * Fix typo in wrapper.c examples.
 * Fix memory leak in WrapperCommon library.
 * Fix minor bug in WrapperTemplates.
 * Better cache behavior in ComputedNumericalMathEvaluationImplementation: avoid useless computations. Closes #137.
 * Fixed a typo in the description of AbdoRackwitzSpecificParameter class in the User Manual. This closes ticket #110.
 * Fix lintian warning.

=== Python module ===
==== Enhancements ====
Added the FrankCopulaFactory class to the TUI.

NumericalPoint can now be created from sequence objects (list, tuple) in Python.

==== Bug fixes ====
Solve some obscure and annoying Python bug concerning dynamic library loading.

=== Documentation ===
==== Enhancements ====
New guides:
 * Added a new guide that provides full-length studies, the Examples guide.

Enhancements of existing guides:
 * Updated the ReferenceGuide figures.
 * Added the description of the computeProbability() method into the User Manual and the Use Cases guide.
 * Added the description of the Interval class to the User Manual.
 * Added a new documentation: the Example guide, which presents full length studies examples.
 * Updated the Use Cases guide with the description of the new wrapper loading mechanism, the better Python integration, the ability to define a NumericalMathFunction based on a Python function, a new use-case showing how to compute moments from a sample of the output variable.

==== Miscellaneous ====
Updated the User Manual:
 * Enhanced description of the Distribution class.
 * Enhanced description of the Copula class.
 * Enhanced description of the NumericalSample class.
 * Enhanced description of the Graph class.
 * Enhanced description of the Simulation algorithm classes.
 * Enhanced description of the KernelSmmothing class.
 * Enhanced description of the Experiment classes.

Updated the Use Case Guide:
 * Reworked the use-cases of the experiments planes.
 * Created a use-case on copula modelling.
 * Created a use-case on distribution manipulation.
 * Modified the use-cases related to the usual distributions.
 * Modified the use-cases related to the NumericalSample.
 * Modified the use-cases related to the KernelSmoothing.
 * Modified the use-cases related to the Simulation algorithm classes.
 * Added illustrations for each use-cases.
 * Completely reworked the index.
 * Changed the description of the SpecificParameter class usage in the UseCase guide.

Build process:
 * Moved ExampleGuide to ExamplesGuide.
 * Moved ExampleGuide.tex to ExamplesGuide.tex.
 * Added automatic inclusion of the Python script and its result into the Examples Guide.

Wrapper Design Guide:
 * Adapt wrapper examples to Wrapper design guide text (ongoing work).
 * Minor changes to match wrapper's guide text.

==== Bug fixes ====
Fixes:
 * Fixed minor bugs in doc build process.
 * Fixed a typo in the User Manual. It closed ticket #151.
 * Changed the description of the NonCentralStudent distribution in the UseCases guide and the UserManual. This fixed the ticket #152.
 * Fixed a typo in the UseCases guide and the UserManual concerning the static methods of the NormalCopula class. This fix ticket #145.
 * Fixed a bug in the Makefile.am that prevented the UseCaseGuide from being compiled.
 * Fixed typo in UseCaseGuide and UserManual. Closes #145.
 * Enhanced the documentation (Reference guide and UseCase guide). This closes ticket #147.<|MERGE_RESOLUTION|>--- conflicted
+++ resolved
@@ -1,6 +1,5 @@
 = New Features =
 
-<<<<<<< HEAD
 == 1.19 release (in-progress) == #release-1.19
 
 === Library ===
@@ -27,10 +26,7 @@
 === Bug fixes ===
 
 
-== 1.18rc1 release (2021-10-18) == #release-1.18rc1
-=======
 == 1.18 release (2021-11-10) == #release-1.18
->>>>>>> 421b2b1f
 
 === Library ===
 
